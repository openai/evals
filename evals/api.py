"""
This file provides common interfaces and utilities used by eval creators to
sample from models and process the results.
"""

import logging
from abc import ABC, abstractmethod
from typing import Any, Callable, Optional, Protocol, Union, runtime_checkable

from evals.prompt.base import (
    ChatCompletionPrompt,
    CompletionPrompt,
    OpenAICreateChatPrompt,
    OpenAICreatePrompt,
    Prompt,
)
from evals.record import record_match, record_sampling
from evals.utils.api_utils import (
    openai_chat_completion_create_retrying,
    openai_completion_create_retrying,
)

logger = logging.getLogger(__name__)


class CompletionResult(ABC):
    @abstractmethod
    def get_completions(self) -> list[str]:
        pass


@runtime_checkable
class CompletionFn(Protocol):
    def __call__(
        self,
        prompt: Union[OpenAICreatePrompt, OpenAICreateChatPrompt, Prompt],
        **kwargs,
    ) -> CompletionResult:
        """
        ARGS
        ====
        `prompt`: Either a `Prompt` object or a raw prompt that will get wrapped in
            the approriate `Prompt` class.
        `kwargs`: Other arguments passed to the API.

        RETURNS
        =======
        The result of the API call.
        The prompt that was fed into the API call as a str.
        """


class OpenAICompletionResult(CompletionResult):
    def __init__(self, raw_data: Any, prompt: Any):
        self.raw_data = raw_data
        self.prompt = prompt

    def get_completions(self) -> list[str]:
        raise NotImplementedError


class OpenAIChatCompletionResult(OpenAICompletionResult):
    def get_completions(self) -> list[str]:
        completions = []
        if self.raw_data and "choices" in self.raw_data:
            for choice in self.raw_data["choices"]:
                if "message" in choice:
                    completions.append(choice["message"]["content"])
        return completions


class OpenAICompletionResult(OpenAICompletionResult):
    def get_completions(self) -> list[str]:
        completions = []
        if self.raw_data and "choices" in self.raw_data:
            for choice in self.raw_data["choices"]:
                if "text" in choice:
                    completions.append(choice["text"])
        return completions


class OpenAICompletionFn(CompletionFn):
    def __init__(
        self,
        model: Optional[str] = None,
        api_base: Optional[str] = None,
        api_key: Optional[str] = None,
        n_ctx: Optional[int] = None,
        extra_options: Optional[dict] = {},
    ):
        self.model = model
        self.api_base = api_base
        self.api_key = api_key
        self.n_ctx = n_ctx
        self.extra_options = extra_options

    def __call__(
        self,
        prompt: Union[OpenAICreatePrompt, Prompt],
        **kwargs,
    ) -> OpenAICompletionResult:
        if not isinstance(prompt, Prompt):
            assert (
                isinstance(prompt, str)
                or (isinstance(prompt, list) and all(isinstance(token, int) for token in prompt))
                or (isinstance(prompt, list) and all(isinstance(token, str) for token in prompt))
            ), f"Got type {type(prompt)}, with val {type(prompt[0])} for prompt, expected str or list[int] or list[str]"

            prompt = CompletionPrompt(
                raw_prompt=prompt,
            )

        openai_create_prompt: OpenAICreatePrompt = prompt.to_formatted_prompt()

        result = openai_completion_create_retrying(
            model=self.model,
            api_base=self.api_base,
            api_key=self.api_key,
            prompt=openai_create_prompt,
            **{**kwargs, **self.extra_options},
        )
        result = OpenAICompletionResult(raw_data=result, prompt=openai_create_prompt)
        record_sampling(prompt=result.prompt, sampled=result.get_completions())
        return result


class OpenAIChatCompletionFn(CompletionFn):
    def __init__(
        self,
        model: Optional[str] = None,
        api_base: Optional[str] = None,
        api_key: Optional[str] = None,
        n_ctx: Optional[int] = None,
        extra_options: Optional[dict] = {},
    ):
        self.model = model
        self.api_base = api_base
        self.api_key = api_key
        self.n_ctx = n_ctx
        self.extra_options = extra_options

    def __call__(
        self,
        prompt: Union[OpenAICreateChatPrompt, Prompt],
        **kwargs,
    ) -> OpenAIChatCompletionResult:
        if not isinstance(prompt, Prompt):
            assert (
                isinstance(prompt, str)
                or (isinstance(prompt, list) and all(isinstance(token, int) for token in prompt))
                or (isinstance(prompt, list) and all(isinstance(token, str) for token in prompt))
                or (isinstance(prompt, list) and all(isinstance(msg, dict) for msg in prompt))
            ), f"Got type {type(prompt)}, with val {type(prompt[0])} for prompt, expected str or list[int] or list[str] or list[dict[str, str]]"

            prompt = ChatCompletionPrompt(
                raw_prompt=prompt,
            )

        openai_create_prompt: OpenAICreateChatPrompt = prompt.to_formatted_prompt()

        result = openai_chat_completion_create_retrying(
            model=self.model,
            api_base=self.api_base,
            api_key=self.api_key,
            messages=openai_create_prompt,
            **{**kwargs, **self.extra_options},
<<<<<<< HEAD
=======
        )
        result = OpenAIChatCompletionResult(
            raw_data=result, prompt=openai_create_prompt
>>>>>>> c9c14680
        )
        record_sampling(prompt=result.prompt, sampled=result.get_completions())
        return result

class DummyCompletionResult(CompletionResult):
    def get_completions(self) -> list[str]:
        return ["This is a dummy response."]


class DummyCompletionFn(CompletionFn):
    def __call__(self, prompt: Union[OpenAICreatePrompt, OpenAICreateChatPrompt, Prompt], **kwargs) -> CompletionResult:
        return DummyCompletionResult()


class DummyCompletionResult(CompletionResult):
    def get_completions(self) -> list[str]:
        return ["This is a dummy response."]


class DummyCompletionFn(CompletionFn):
    def __call__(
        self, prompt: Union[OpenAICreatePrompt, OpenAICreateChatPrompt, Prompt], **kwargs
    ) -> CompletionResult:
        return DummyCompletionResult()


def record_and_check_match(
    prompt: Any,
    sampled: str,
    expected: Union[str, list[str], tuple[str]],
    separator: Callable[[str], bool] = None,
    options: Optional[list[str]] = None,
):
    if isinstance(expected, tuple):
        expected = list(expected)
    elif not isinstance(expected, list):
        expected = [expected]
    if options is None:
        options = expected

    picked = None
    for option in options:
        if not sampled.startswith(option):
            continue
        if (
            separator is not None
            and len(sampled) > len(option)
            and not separator(sampled[len(option)])
        ):
            continue
        picked = option
        break

    result = {
        "prompt": prompt,
        "sampled": sampled,
        "options": options,
        "picked": picked,
    }
    match = picked in expected
    result["expected"] = expected
    result["match"] = match
    record_match(match, expected=expected, picked=picked, sampled=sampled, options=options)
    return picked


def sample_freeform(
    prompt: Union[OpenAICreatePrompt, OpenAICreateChatPrompt, Prompt],
    *,
    completion_fn: CompletionFn = OpenAIChatCompletionFn(),
    temperature: float = 1.0,
    top_p: float = 0.9,
    max_tokens: int = 512,
    stop: Optional[str] = None,
    n_samples: Optional[int] = None,
    **kwargs,
) -> Union[str, list[str], dict]:
    """
    Samples a freeform response from the specified model, records the sampling,
        and returns the sampled text.

    ARGS
    ====
    `model_spec`: See `completion_query`.
    `prompt`: See `completion_query`.
    `temperature`: Passed to `openai.Completion.create`.
    `top_p`: Passed to `openai.Completion.create`.
    `max_tokens`: Passed to `openai.Completion.create`.
    `stop`: Passed to `openai.Completion.create`.
    `n_samples`: The number of samples to generate (1 if None).
    `kwargs`: See `completion_query`.

    RETURNS
    =======
    Returns the sampled text, or a list of sampled texts if
        `n_samples` is not None.
    """
    result = completion_fn(
        prompt=prompt,
        temperature=temperature,
        top_p=top_p,
        max_tokens=max_tokens,
        stop=stop,
        n=(1 if n_samples is None else n_samples),
        headers={},
        **kwargs,
    )
    sampled = result.get_completions()[0]
    return sampled<|MERGE_RESOLUTION|>--- conflicted
+++ resolved
@@ -164,12 +164,9 @@
             api_key=self.api_key,
             messages=openai_create_prompt,
             **{**kwargs, **self.extra_options},
-<<<<<<< HEAD
-=======
         )
         result = OpenAIChatCompletionResult(
             raw_data=result, prompt=openai_create_prompt
->>>>>>> c9c14680
         )
         record_sampling(prompt=result.prompt, sampled=result.get_completions())
         return result
