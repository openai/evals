--- conflicted
+++ resolved
@@ -12,8 +12,6 @@
 else:
     from pydantic.dataclasses import dataclass
 
-<<<<<<< HEAD
-=======
 @dataclass
 class CompletionFnSpec:
     """
@@ -26,7 +24,6 @@
     group: Optional[str] = None
 
 
->>>>>>> c9c14680
 @dataclass
 class BaseEvalSpec:
     """
