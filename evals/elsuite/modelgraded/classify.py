"""
Generic eval that uses a prompt + classification.
"""
from collections import Counter
from random import Random
from typing import Any, Optional, Union

import evals
import evals.record
<<<<<<< HEAD
from evals.base import ModelSpec
from evals.elsuite.utils import PromptFn, format_necessary, scrub_formatting_from_prompt

INVALID_STR = "__invalid__"
CHOICE_KEY = "choice"
MATCH_FNS = {
    "include": lambda x, y: float(x in y),
    "exact": lambda x, y: float(x == y),
    "endswith": lambda x, y: x.endswith(y),
    "starts_or_endswith": lambda x, y: x.startswith(y) or x.endswith(y),
}

ANSWER_PROMPTS = {
    # e.g. "Yes"
    "classify": "Answer the question by printing only a single choice from {choices} (without quotes or punctuation) corresponding to the correct answer with no other text.".strip(),
    # e.g. "Yes\n The reasons are: ..."
    "classify_cot": "First, answer by printing a single choice from {choices} (without quotes or punctuation) corresponding to the correct answer. Then, from the next line, explain your reasonings step by step.".strip(),
    # e.g. "Let's think step by step. ...\nYes"
    "cot_classify": """
First, write out in a step by step manner your reasoning to be sure that your conclusion is correct. Avoid simply stating the correct answer at the outset. Then print only a single choice from {choices} (without quotes or punctuation) on its own line corresponding to the correct answer. At the end, repeat just the answer by itself on a new line.

Reasoning:""".strip(),
    "cot_classify_jp": """
まず、一歩一歩あなたの推論を書き出してください。単に正しい答えを最初に述べることを避けてください。次に、{choices}（引用符や句読点なし）から正しい答えに対応する1つの選択肢を単独の行に書きだしてください。最後に、答えだけを新しい行に繰り返してください。

推論：
    """.strip(),
}


def choice_to_str(choice_strings: Iterable[str]) -> str:
    """Return a string of choices, e.g. '"Yes" or "No" or "Maybe"'."""
    return " or ".join(f'"{choice}"' for choice in choice_strings)


def get_choice(text: str, eval_type: str, match_fn: Callable, choice_strings: Iterable[str]) -> str:
    """Clean the answer string to a choice string to one of choice_strings. Return '__invalid__.' if no match."""
    lines = text.strip().split("\n")
    if eval_type.startswith("cot_classify"):
        lines = lines[::-1]  # reverse lines
    for line in lines:
        line = line.strip()
        line = "".join(c for c in line if c not in string.punctuation)
        if not line:
            continue
        for choice in choice_strings:
            if match_fn(line, choice):
                return choice
    return INVALID_STR


def expand_args_dict(args_dict):
    """Expand a dict of dicts, with namings.

    args_dict = {
        "a": {"a1": 1, "a2": 2},
        "b": {"b1": 3, "b2": 4},
    }
    expand_args_dict(args_dict) = {
        "a=a1:b=b1": {"a": ("a1", 1), "b": ("b1", 3)},
        "a=a1:b=b2": {"a": ("a1", 1), "b": ("b2", 4)},
    ...}
    """
    args_dict = {k: list(v.items()) for k, v in args_dict.items()}
    keys = list(args_dict.keys())
    values = list(args_dict.values())
    new_values = [dict(zip(keys, v)) for v in itertools.product(*values)]
    new_names = [":".join([f"{k}={v[0]}" for k, v in sorted(d.items())]) for d in new_values]
    return dict(zip(new_names, new_values))
=======
from evals.elsuite.modelgraded.classify_utils import classify, sample_and_concat_n_completions
from evals.elsuite.utils import PromptFn, scrub_formatting_from_prompt
>>>>>>> 9ac64630


class ModelBasedClassify(evals.Eval):
    def __init__(
        self,
        modelgraded_spec: str,
        *args,
        modelgraded_spec_args: Optional[dict[str, dict[str, str]]] = None,
        sample_kwargs: Optional[dict[str, Any]] = None,
        eval_kwargs: Optional[dict[str, Any]] = None,
        multicomp_n: Union[int, str] = 1,
        eval_type: Optional[str] = None,
        metaeval: bool = False,
        **kwargs,
    ):
        super().__init__(*args, **kwargs)
        # treat last completion_fn as eval_completion_fn
        self.eval_completion_fn = self.completion_fns[-1]
        if len(self.completion_fns) > 1:
            self.completion_fns = self.completion_fns[:-1]
        n_models = len(self.completion_fns)
        self.sample_kwargs = {"max_tokens": 1024}
        self.sample_kwargs.update(sample_kwargs or {})
        self.eval_kwargs = {"max_tokens": 1024}
        self.eval_kwargs.update(eval_kwargs or {})
        self.metaeval = metaeval
<<<<<<< HEAD
        self.multicomp_n = multicomp_n
        self.multicomp_temperature = multicomp_temperature
        self.samples_renamings = samples_renamings or {}

        # check if multiple models are specified
        if len(self.model_specs.completions) > 1:
            assert self.multicomp_n == len(
                self.model_specs.completions
            ), f"multicomp_n={self.multicomp_n} must be equal to the number of models={len(self.model_specs.completions)} if multiple models are specified."
        if self.multicomp_n > 1 and self.multicomp_temperature == 0:
            logging.warning(
                f"multicomp_temperature={self.multicomp_temperature} is 0 for {self.multicomp_n} model outputs. Specify multiple completion models, e.g. 'oaieval gpt-3.5-turbo,gpt-4 ...'?"
            )

        if self.model_spec.name == "dummy-completion" or self.model_spec.name == "dummy-chat":
            self.eval_modelspec = self.model_spec
        else:
            self.eval_modelspec = ModelSpec(
                name="gpt-3.5-turbo", model="gpt-3.5-turbo", is_chat=True
            )

        """import prompt and set attributes"""
        modelgraded_specs = self.registry.get_modelgraded_spec(modelgraded_spec_file)

        # 'choice_strings' is a list of strings that specifies the possible choices
        self.choice_strings = modelgraded_specs.pop("choice_strings")
        if self.choice_strings == "from_n":
            self.choice_strings = [str(i + 1) for i in range(self.multicomp_n)]
        elif self.choice_strings == "from_n_abc":
            self.choice_strings = [string.ascii_lowercase[i % 26] for i in range(self.multicomp_n)]
        elif self.choice_strings == "from_n_ABC":
            self.choice_strings = [string.ascii_uppercase[i % 26] for i in range(self.multicomp_n)]
        # make sure each choice doesn't contain any punctuation
        for s in self.choice_strings:
            assert not any(c in s for c in string.punctuation), f"{s} contains punctuation"
        #  (optional) 'choice_scores' is a dict that specifies the score for each choice string
        # if 'choice_scores' is specified, 'scores/' are computed and added to metrics
        self.choice_scores = modelgraded_specs.pop("choice_scores", {})
        if self.choice_scores == "from_strings":
            self.choice_scores = {c: float(c) for c in self.choice_strings}
        assert all(
            isinstance(v, (int, float)) for v in self.choice_scores.values()
        ), f"choice_scores must be a dict of floats, not {self.choice_scores}"

        # (optional) 'eval_type' is a string that specifies the type of classification algorithm
        #   - "classify": only answer
        #   - "cot_classify": reason then answer (chain-of-thought) <- most recommended
        #   - "classify_cot": answer then reason (explanation)
        # if 'eval_type' is not supplied from modelgraded_specs, then it must be supplied as an argument.
        #   - Importantly, it also assumes the answer prompt needs to be appended to the prompt.
        self.eval_type = modelgraded_specs.pop("eval_type", None)
        if not self.eval_type:
            append_answer_prompt = True  # append answer prompt to prompt
            assert (
                eval_type
            ), "eval_type must be specified, in modelgraded_spec_file or as an argument"
            self.eval_type = eval_type
=======
        self.modelgraded_spec_args = modelgraded_spec_args or {}
        self.eval_type = eval_type
        if multicomp_n == "from_models":
            assert n_models > 1
            self.multicomp_n = n_models
>>>>>>> 9ac64630
        else:
            assert isinstance(multicomp_n, int)
            self.multicomp_n = multicomp_n
        if len(self.completion_fns) > 1:
            assert self.multicomp_n == n_models

<<<<<<< HEAD
        # 'prompt' is a string that specifies the model-graded evaluation
        prompt = modelgraded_specs.pop("prompt")
        assert isinstance(prompt, str), f"prompt must be a string, not {type(prompt)}"
        if append_answer_prompt:
            prompt += "\n\n" + ANSWER_PROMPTS[self.eval_type].format(
                choices=choice_to_str(self.choice_strings)
            )
        self.prompt = [{"role": "user", "content": prompt}]

        # 'input_outputs' is a dict that specifies the input and output keys in the sample
        # output key is the model's raw response to input key. These are used for filling 'prompt' template.
        self.input_outputs = modelgraded_specs.pop("input_outputs")
        assert isinstance(
            self.input_outputs, dict
        ), f"input_outputs must be a dict, not {type(self.input_outputs)}"

        # (optional) 'args' is a dict of dicts that specifies additional arguments for 'prompt'
        # each value in 'args_dict' essentially defines a separate modelgraded classification eval and has own metrics!
        # if 'modelgraded_spec_args' is specified in eval YAML, it is merged with 'args_dict'
        self.args_dict = modelgraded_specs.pop("args", {})
        self.args_dict.update(modelgraded_spec_args or {})
        if self.args_dict:
            self.expanded_args_dict = expand_args_dict(self.args_dict)
        else:
            self.expanded_args_dict = {}

        # (optional) 'completion_sample_templates'
        # each key must be one of 'input_outputs'.values(). If 'multicomp_n' > 1, this template is filled 'multicomp_n' times
        # and the concatenated result is passed to 'prompt' template.
        self.completion_sample_templates = modelgraded_specs.pop("completion_sample_templates", {})
        assert all(
            k in self.input_outputs.values() for k in self.completion_sample_templates
        ), f"all {self.completion_sample_templates.keys()} must be in {self.input_outputs.values()}, "
        if self.multicomp_n > 1:
            assert (
                self.completion_sample_templates
            ), "completion_sample_templates must be specified if multicomp_n > 1"

        # since we accept optional args, we need to check that all args are used
        for key in ("key", "group"):
            modelgraded_specs.pop(key, None)
        assert not modelgraded_specs, f"Unused args: {modelgraded_specs}. Typo in YAML?"
=======
        self.mg = self.registry.get_modelgraded_spec(modelgraded_spec)
>>>>>>> 9ac64630

    def eval_sample(self, test_sample: dict, rng: Random) -> None:
        """Evaluate a single sample.

        Recorded metrics are always: one of the self.choice_strings, or "__invalid__".
        """
        # process test_sample
        for k in self.mg.input_outputs:
            test_sample[k] = scrub_formatting_from_prompt(test_sample[k])

<<<<<<< HEAD
        if not self.metaeval:
            try:
                for k, v in self.input_outputs.items():
                    if self.multicomp_n > 1 and v in self.completion_sample_templates:
                        completion = ""
                        completion_i_template = self.completion_sample_templates[v]
                        for i in range(self.multicomp_n):
                            if len(self.model_specs.completions) > 1:
                                # use a separate model for each completion
                                model_spec = self.model_specs.completions[i]
                            else:
                                # use the single model for all completions
                                model_spec = self.model_spec
                            get_input_completion = PromptFn(
                                test_sample[k],
                                model_spec=model_spec,
                                max_tokens=self.max_tokens,
                                temperature=self.multicomp_temperature,
                            )
                            completion_i, _ = get_input_completion()
                            completion += format_necessary(
                                completion_i_template,
                                i=i + 1,
                                i_abc=string.ascii_lowercase[i % 26],
                                i_ABC=string.ascii_uppercase[i % 26],
                                output=completion_i,
                                n=self.multicomp_n,
                            )
                    else:
                        get_input_completion = PromptFn(
                            test_sample[k],
                            model_spec=self.model_spec,
                            max_tokens=self.max_tokens,
                        )
                        completion, _ = get_input_completion()
                    completions[v] = completion
            except openai.error.InvalidRequestError:
                self.invalid_request_during_completion += 1
                return

        try:
            metrics = {}
            evaluate = PromptFn(
                self.prompt,
                model_spec=self.eval_modelspec,
                max_tokens=self.max_tokens,
            )
            eval_kwargs = dict(**completions, **test_sample)
            if self.expanded_args_dict:
                args_dict = self.expanded_args_dict
=======
        # run policy completions
        completions = {}
        for k, v in self.mg.input_outputs.items():
            if v in test_sample:  # test_sample already has completion, skip.
                continue
            if self.multicomp_n > 1:
                completion = sample_and_concat_n_completions(
                    self.completion_fns,
                    prompt=test_sample[k],
                    template_i=self.mg.output_template,
                    sample_kwargs=self.sample_kwargs,
                    n=self.multicomp_n,
                )
>>>>>>> 9ac64630
            else:
                get_input_completion = PromptFn(
                    test_sample[k], completion_fn=self.completion_fn, **self.sample_kwargs
                )
                completion, _ = get_input_completion()
            completions[v] = completion

        # run modelgraded eval
        metrics = {}
        choice, info = classify(
            mg=self.mg,
            completion_fn=self.eval_completion_fn,
            completion_kwargs=self.eval_kwargs,
            eval_type=self.eval_type,
            n=self.multicomp_n,
            format_kwargs={**completions, **test_sample, **self.modelgraded_spec_args},
        )
        metrics.update(dict(choice=choice, score=info["score"]))

        # run metaeval if requested
        if self.metaeval:
            assert "choice" in test_sample
            metrics["metascore"] = choice == test_sample["choice"]

        evals.record.record_metrics(**metrics)

        return choice

    def run(self, recorder):
        samples = self.get_samples()

        self.eval_all_samples(recorder, samples)
        record_metrics = {}

        all_sample_metrics = recorder.get_metrics()
        if not all_sample_metrics:
            return record_metrics

        # record the counts
        choices = [m["choice"] for m in all_sample_metrics]
        counts = dict(Counter(choices))
        record_metrics.update({f"counts/{k}": v for k, v in counts.items()})

        # record the scores
        scores = [m["score"] for m in all_sample_metrics if m["score"] is not None]
        if scores:
            record_metrics[f"score"] = sum(scores) / len(scores)
        metascores = [m["metascore"] for m in all_sample_metrics if "metascore" in m]
        if metascores:
            record_metrics[f"metascore"] = sum(metascores) / len(metascores)

        return record_metrics<|MERGE_RESOLUTION|>--- conflicted
+++ resolved
@@ -7,80 +7,8 @@
 
 import evals
 import evals.record
-<<<<<<< HEAD
-from evals.base import ModelSpec
-from evals.elsuite.utils import PromptFn, format_necessary, scrub_formatting_from_prompt
-
-INVALID_STR = "__invalid__"
-CHOICE_KEY = "choice"
-MATCH_FNS = {
-    "include": lambda x, y: float(x in y),
-    "exact": lambda x, y: float(x == y),
-    "endswith": lambda x, y: x.endswith(y),
-    "starts_or_endswith": lambda x, y: x.startswith(y) or x.endswith(y),
-}
-
-ANSWER_PROMPTS = {
-    # e.g. "Yes"
-    "classify": "Answer the question by printing only a single choice from {choices} (without quotes or punctuation) corresponding to the correct answer with no other text.".strip(),
-    # e.g. "Yes\n The reasons are: ..."
-    "classify_cot": "First, answer by printing a single choice from {choices} (without quotes or punctuation) corresponding to the correct answer. Then, from the next line, explain your reasonings step by step.".strip(),
-    # e.g. "Let's think step by step. ...\nYes"
-    "cot_classify": """
-First, write out in a step by step manner your reasoning to be sure that your conclusion is correct. Avoid simply stating the correct answer at the outset. Then print only a single choice from {choices} (without quotes or punctuation) on its own line corresponding to the correct answer. At the end, repeat just the answer by itself on a new line.
-
-Reasoning:""".strip(),
-    "cot_classify_jp": """
-まず、一歩一歩あなたの推論を書き出してください。単に正しい答えを最初に述べることを避けてください。次に、{choices}（引用符や句読点なし）から正しい答えに対応する1つの選択肢を単独の行に書きだしてください。最後に、答えだけを新しい行に繰り返してください。
-
-推論：
-    """.strip(),
-}
-
-
-def choice_to_str(choice_strings: Iterable[str]) -> str:
-    """Return a string of choices, e.g. '"Yes" or "No" or "Maybe"'."""
-    return " or ".join(f'"{choice}"' for choice in choice_strings)
-
-
-def get_choice(text: str, eval_type: str, match_fn: Callable, choice_strings: Iterable[str]) -> str:
-    """Clean the answer string to a choice string to one of choice_strings. Return '__invalid__.' if no match."""
-    lines = text.strip().split("\n")
-    if eval_type.startswith("cot_classify"):
-        lines = lines[::-1]  # reverse lines
-    for line in lines:
-        line = line.strip()
-        line = "".join(c for c in line if c not in string.punctuation)
-        if not line:
-            continue
-        for choice in choice_strings:
-            if match_fn(line, choice):
-                return choice
-    return INVALID_STR
-
-
-def expand_args_dict(args_dict):
-    """Expand a dict of dicts, with namings.
-
-    args_dict = {
-        "a": {"a1": 1, "a2": 2},
-        "b": {"b1": 3, "b2": 4},
-    }
-    expand_args_dict(args_dict) = {
-        "a=a1:b=b1": {"a": ("a1", 1), "b": ("b1", 3)},
-        "a=a1:b=b2": {"a": ("a1", 1), "b": ("b2", 4)},
-    ...}
-    """
-    args_dict = {k: list(v.items()) for k, v in args_dict.items()}
-    keys = list(args_dict.keys())
-    values = list(args_dict.values())
-    new_values = [dict(zip(keys, v)) for v in itertools.product(*values)]
-    new_names = [":".join([f"{k}={v[0]}" for k, v in sorted(d.items())]) for d in new_values]
-    return dict(zip(new_names, new_values))
-=======
 from evals.elsuite.modelgraded.classify_utils import classify, sample_and_concat_n_completions
 from evals.elsuite.utils import PromptFn, scrub_formatting_from_prompt
->>>>>>> 9ac64630
 
 
 class ModelBasedClassify(evals.Eval):
@@ -107,123 +35,18 @@
         self.eval_kwargs = {"max_tokens": 1024}
         self.eval_kwargs.update(eval_kwargs or {})
         self.metaeval = metaeval
-<<<<<<< HEAD
-        self.multicomp_n = multicomp_n
-        self.multicomp_temperature = multicomp_temperature
-        self.samples_renamings = samples_renamings or {}
-
-        # check if multiple models are specified
-        if len(self.model_specs.completions) > 1:
-            assert self.multicomp_n == len(
-                self.model_specs.completions
-            ), f"multicomp_n={self.multicomp_n} must be equal to the number of models={len(self.model_specs.completions)} if multiple models are specified."
-        if self.multicomp_n > 1 and self.multicomp_temperature == 0:
-            logging.warning(
-                f"multicomp_temperature={self.multicomp_temperature} is 0 for {self.multicomp_n} model outputs. Specify multiple completion models, e.g. 'oaieval gpt-3.5-turbo,gpt-4 ...'?"
-            )
-
-        if self.model_spec.name == "dummy-completion" or self.model_spec.name == "dummy-chat":
-            self.eval_modelspec = self.model_spec
-        else:
-            self.eval_modelspec = ModelSpec(
-                name="gpt-3.5-turbo", model="gpt-3.5-turbo", is_chat=True
-            )
-
-        """import prompt and set attributes"""
-        modelgraded_specs = self.registry.get_modelgraded_spec(modelgraded_spec_file)
-
-        # 'choice_strings' is a list of strings that specifies the possible choices
-        self.choice_strings = modelgraded_specs.pop("choice_strings")
-        if self.choice_strings == "from_n":
-            self.choice_strings = [str(i + 1) for i in range(self.multicomp_n)]
-        elif self.choice_strings == "from_n_abc":
-            self.choice_strings = [string.ascii_lowercase[i % 26] for i in range(self.multicomp_n)]
-        elif self.choice_strings == "from_n_ABC":
-            self.choice_strings = [string.ascii_uppercase[i % 26] for i in range(self.multicomp_n)]
-        # make sure each choice doesn't contain any punctuation
-        for s in self.choice_strings:
-            assert not any(c in s for c in string.punctuation), f"{s} contains punctuation"
-        #  (optional) 'choice_scores' is a dict that specifies the score for each choice string
-        # if 'choice_scores' is specified, 'scores/' are computed and added to metrics
-        self.choice_scores = modelgraded_specs.pop("choice_scores", {})
-        if self.choice_scores == "from_strings":
-            self.choice_scores = {c: float(c) for c in self.choice_strings}
-        assert all(
-            isinstance(v, (int, float)) for v in self.choice_scores.values()
-        ), f"choice_scores must be a dict of floats, not {self.choice_scores}"
-
-        # (optional) 'eval_type' is a string that specifies the type of classification algorithm
-        #   - "classify": only answer
-        #   - "cot_classify": reason then answer (chain-of-thought) <- most recommended
-        #   - "classify_cot": answer then reason (explanation)
-        # if 'eval_type' is not supplied from modelgraded_specs, then it must be supplied as an argument.
-        #   - Importantly, it also assumes the answer prompt needs to be appended to the prompt.
-        self.eval_type = modelgraded_specs.pop("eval_type", None)
-        if not self.eval_type:
-            append_answer_prompt = True  # append answer prompt to prompt
-            assert (
-                eval_type
-            ), "eval_type must be specified, in modelgraded_spec_file or as an argument"
-            self.eval_type = eval_type
-=======
         self.modelgraded_spec_args = modelgraded_spec_args or {}
         self.eval_type = eval_type
         if multicomp_n == "from_models":
             assert n_models > 1
             self.multicomp_n = n_models
->>>>>>> 9ac64630
         else:
             assert isinstance(multicomp_n, int)
             self.multicomp_n = multicomp_n
         if len(self.completion_fns) > 1:
             assert self.multicomp_n == n_models
 
-<<<<<<< HEAD
-        # 'prompt' is a string that specifies the model-graded evaluation
-        prompt = modelgraded_specs.pop("prompt")
-        assert isinstance(prompt, str), f"prompt must be a string, not {type(prompt)}"
-        if append_answer_prompt:
-            prompt += "\n\n" + ANSWER_PROMPTS[self.eval_type].format(
-                choices=choice_to_str(self.choice_strings)
-            )
-        self.prompt = [{"role": "user", "content": prompt}]
-
-        # 'input_outputs' is a dict that specifies the input and output keys in the sample
-        # output key is the model's raw response to input key. These are used for filling 'prompt' template.
-        self.input_outputs = modelgraded_specs.pop("input_outputs")
-        assert isinstance(
-            self.input_outputs, dict
-        ), f"input_outputs must be a dict, not {type(self.input_outputs)}"
-
-        # (optional) 'args' is a dict of dicts that specifies additional arguments for 'prompt'
-        # each value in 'args_dict' essentially defines a separate modelgraded classification eval and has own metrics!
-        # if 'modelgraded_spec_args' is specified in eval YAML, it is merged with 'args_dict'
-        self.args_dict = modelgraded_specs.pop("args", {})
-        self.args_dict.update(modelgraded_spec_args or {})
-        if self.args_dict:
-            self.expanded_args_dict = expand_args_dict(self.args_dict)
-        else:
-            self.expanded_args_dict = {}
-
-        # (optional) 'completion_sample_templates'
-        # each key must be one of 'input_outputs'.values(). If 'multicomp_n' > 1, this template is filled 'multicomp_n' times
-        # and the concatenated result is passed to 'prompt' template.
-        self.completion_sample_templates = modelgraded_specs.pop("completion_sample_templates", {})
-        assert all(
-            k in self.input_outputs.values() for k in self.completion_sample_templates
-        ), f"all {self.completion_sample_templates.keys()} must be in {self.input_outputs.values()}, "
-        if self.multicomp_n > 1:
-            assert (
-                self.completion_sample_templates
-            ), "completion_sample_templates must be specified if multicomp_n > 1"
-
-        # since we accept optional args, we need to check that all args are used
-        for key in ("key", "group"):
-            modelgraded_specs.pop(key, None)
-        assert not modelgraded_specs, f"Unused args: {modelgraded_specs}. Typo in YAML?"
-=======
         self.mg = self.registry.get_modelgraded_spec(modelgraded_spec)
->>>>>>> 9ac64630
 
     def eval_sample(self, test_sample: dict, rng: Random) -> None:
         """Evaluate a single sample.
@@ -234,58 +57,6 @@
         for k in self.mg.input_outputs:
             test_sample[k] = scrub_formatting_from_prompt(test_sample[k])
 
-<<<<<<< HEAD
-        if not self.metaeval:
-            try:
-                for k, v in self.input_outputs.items():
-                    if self.multicomp_n > 1 and v in self.completion_sample_templates:
-                        completion = ""
-                        completion_i_template = self.completion_sample_templates[v]
-                        for i in range(self.multicomp_n):
-                            if len(self.model_specs.completions) > 1:
-                                # use a separate model for each completion
-                                model_spec = self.model_specs.completions[i]
-                            else:
-                                # use the single model for all completions
-                                model_spec = self.model_spec
-                            get_input_completion = PromptFn(
-                                test_sample[k],
-                                model_spec=model_spec,
-                                max_tokens=self.max_tokens,
-                                temperature=self.multicomp_temperature,
-                            )
-                            completion_i, _ = get_input_completion()
-                            completion += format_necessary(
-                                completion_i_template,
-                                i=i + 1,
-                                i_abc=string.ascii_lowercase[i % 26],
-                                i_ABC=string.ascii_uppercase[i % 26],
-                                output=completion_i,
-                                n=self.multicomp_n,
-                            )
-                    else:
-                        get_input_completion = PromptFn(
-                            test_sample[k],
-                            model_spec=self.model_spec,
-                            max_tokens=self.max_tokens,
-                        )
-                        completion, _ = get_input_completion()
-                    completions[v] = completion
-            except openai.error.InvalidRequestError:
-                self.invalid_request_during_completion += 1
-                return
-
-        try:
-            metrics = {}
-            evaluate = PromptFn(
-                self.prompt,
-                model_spec=self.eval_modelspec,
-                max_tokens=self.max_tokens,
-            )
-            eval_kwargs = dict(**completions, **test_sample)
-            if self.expanded_args_dict:
-                args_dict = self.expanded_args_dict
-=======
         # run policy completions
         completions = {}
         for k, v in self.mg.input_outputs.items():
@@ -299,7 +70,6 @@
                     sample_kwargs=self.sample_kwargs,
                     n=self.multicomp_n,
                 )
->>>>>>> 9ac64630
             else:
                 get_input_completion = PromptFn(
                     test_sample[k], completion_fn=self.completion_fn, **self.sample_kwargs
