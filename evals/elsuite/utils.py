import copy
import re
import string
from collections import Counter, defaultdict
from typing import Optional, Union

from evals import CompletionFn
from evals.prompt.base import (
    OpenAICreateChatPrompt,
    OpenAICreatePrompt,
    Prompt,
    chat_prompt_to_text_prompt,
    is_chat_prompt,
)


def get_answer(text, answer_prompt, ignore_case=False):
    if ignore_case:
        idx = text.lower().rfind(answer_prompt.lower())
    else:
        idx = text.rfind(answer_prompt)

    if idx == -1:
        return None
    return text[idx:idx + len(answer_prompt)]


def get_consensus(answers):
    counts = defaultdict(int)
    for answer in answers:
        counts[answer] += 1
    counts[None] = 0
    return max(counts, key=counts.get)


def normalize(s: str, preserve_punct: str = "", multiline: bool = False) -> str:
    """Lower text and remove punctuation, articles and extra whitespace."""
<<<<<<< HEAD
    s = s.split("\n")[0] if not multiline else " ".join(s.split("\n"))
=======
>>>>>>> 45672198
    s = s.lower()
    exclude = set(string.punctuation) - set(preserve_punct)
    s = "".join(char for char in s if char not in exclude)
    s = re.sub(r"\b(a|an|the)\b", " ", s)
    s = " ".join(s.split())
    return s


def fuzzy_match(s1: str, s2: str, **kwargs) -> bool:
    s1 = normalize(s1, **kwargs)
    s2 = normalize(s2, **kwargs)

    if s1 == "" or s2 == "":
        return s1 == s2

    return s1 in s2 or s2 in s1


def get_scores_from_text(text: str) -> dict:
    pattern = r"## (.+?)\n.+?(\d)/5"
    matches = re.findall(pattern, text, re.DOTALL)
    return {k: int(v) for k, v in dict(matches).items()}


def get_yesno_from_text(text: str) -> dict:
    pattern = r"## (.+?)\n.+?([yn])"
    matches = re.findall(pattern, text, re.DOTALL)
    return {k: v for k, v in dict(matches).items()}


def get_letter_from_data(data: str) -> str:
    last_y = (data.rfind("y"), "y")
    last_n = (data.rfind("n"), "n")
    char = max(last_y, last_n)[1]
    return char


def f1_score(prediction: str, answers: list[str], **kwargs) -> float:
    def _f1_score(prediction: str, ground_truth: str, **kwargs):
        prediction_tokens = normalize(prediction, **kwargs).split()
        ground_truth_tokens = normalize(ground_truth, **kwargs).split()
        common = Counter(prediction_tokens) & Counter(ground_truth_tokens)
        num_same = sum(common.values())
        if num_same == 0:
            return 0
        precision = 1.0 * num_same / len(prediction_tokens)
        recall = 1.0 * num_same / len(ground_truth_tokens)
        f1 = (2 * precision * recall) / (precision + recall)
        return f1

    return max([_f1_score(prediction, answer, **kwargs) for answer in answers])


def scrub_formatting_from_prompt(prompt):
    scrubbed_prompt = copy.copy(prompt)

    if is_chat_prompt(prompt):
        for i, msg in enumerate(scrubbed_prompt):
            if "content" in msg:
                scrubbed_prompt[i]["content"] = msg["content"].replace("{", "{{").replace("}", "}}")
    else:
        scrubbed_prompt = scrubbed_prompt.replace("{", "{{").replace("}", "}}")
    return scrubbed_prompt


def format_necessary(template: str, allow_missing: bool = False, **kwargs: dict[str, str]) -> str:
    """Format a template string with only necessary kwargs."""
    keys = [k[1] for k in string.Formatter().parse(template) if k[1]]
    if allow_missing:
        assert (
            len([k for k in keys if k in kwargs]) > 0
        ), f"Required: {keys}, got: {sorted(kwargs)}, no inputs are used.\nTemplate:\n{template}"
        cur_keys = {k: kwargs.get(k, "{" + k + "}") for k in keys}
    else:
        assert all(
            k in kwargs for k in keys
        ), f"Required: {keys}, got: {sorted(kwargs)}.\nTemplate:\n{template}"
        cur_keys = {k: kwargs[k] for k in keys}
    return template.format(**cur_keys)


def format_prompt(
    prompt: OpenAICreatePrompt, allow_missing: bool = False, **kwargs: dict[str, str]
) -> OpenAICreatePrompt:
    """Format a prompt with only necessary kwargs."""
    # if any input kwargs is chat prompt, convert to text prompt
    kwargs = {
        k: chat_prompt_to_text_prompt(v, for_completion=False) if is_chat_prompt(v) else v
        for k, v in kwargs.items()
    }
    if is_chat_prompt(prompt):
        new_prompt = []
        for msg in prompt:
            formatted_msg = copy.copy(msg)
            if "content" in formatted_msg:
                formatted_msg["content"] = format_necessary(
                    formatted_msg["content"], allow_missing=allow_missing, **kwargs
                )
            new_prompt.append(formatted_msg)
        prompt = new_prompt
    else:
        # Prompt is a string
        prompt = format_necessary(prompt, allow_missing=allow_missing, **kwargs)
    return prompt


class PromptFn:
    """
    Wrap calls to a completion_fn with a prompt template with applicable keyword args.
    This will pass many args relevant to OpenAI Completion API, may be ignored by other completion_fn.
    """

    def __init__(
        self,
        prompt: Union[OpenAICreatePrompt, OpenAICreateChatPrompt, Prompt],
        completion_fn: CompletionFn,
        max_tokens: int,
        temperature: int = 0,
        n_samples: Optional[int] = None,
        completion_kwargs: Optional[dict] = {},
    ):
        self.prompt = prompt
        self.max_tokens = max_tokens
        self.completion_fn = completion_fn
        self.temperature = temperature
        self.completion_kwargs = completion_kwargs
        self.n_samples = n_samples

    def __call__(self, **kwargs):
        # if any input kwargs is chat prompt, convert to text prompt
        kwargs = {
            k: chat_prompt_to_text_prompt(v, for_completion=False) if is_chat_prompt(v) else v
            for k, v in kwargs.items()
        }
        if is_chat_prompt(self.prompt):
            prompt = []
            for msg in self.prompt:
                formatted_msg = copy.copy(msg)
                if "content" in formatted_msg:
                    formatted_msg["content"] = format_necessary(formatted_msg["content"], **kwargs)
                prompt.append(formatted_msg)
        else:
            # Prompt is a string
            prompt = format_necessary(self.prompt, **kwargs)

        result = self.completion_fn(
            prompt=prompt,
            max_tokens=self.max_tokens,
            temperature=self.temperature,
            top_p=1,
            frequency_penalty=0,
            presence_penalty=0,
            n=(1 if self.n_samples is None else self.n_samples),
            **self.completion_kwargs,
        )
        sampled = result.get_completions()[0]
        return sampled, prompt<|MERGE_RESOLUTION|>--- conflicted
+++ resolved
@@ -33,14 +33,10 @@
     return max(counts, key=counts.get)
 
 
-def normalize(s: str, preserve_punct: str = "", multiline: bool = False) -> str:
+def normalize(s: str) -> str:
     """Lower text and remove punctuation, articles and extra whitespace."""
-<<<<<<< HEAD
-    s = s.split("\n")[0] if not multiline else " ".join(s.split("\n"))
-=======
->>>>>>> 45672198
     s = s.lower()
-    exclude = set(string.punctuation) - set(preserve_punct)
+    exclude = set(string.punctuation)
     s = "".join(char for char in s if char not in exclude)
     s = re.sub(r"\b(a|an|the)\b", " ", s)
     s = " ".join(s.split())
