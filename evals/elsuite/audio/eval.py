import json
import logging
import string
from collections import Counter
from typing import Any, Dict, List, Optional, Union

import jiwer
from datasets import Audio
from pydantic import BaseModel
from sacrebleu.metrics.bleu import BLEU

import evals
import evals.metrics
from evals.api import CompletionFn
from evals.elsuite.audio.utils import (
    AUDIO_PLACEHOLDER,
    DEFAULT_SAMPLE_RATE,
    build_messages,
    load_hf_dataset,
    make_audio_content,
    redact_audio_content,
)
from evals.elsuite.modelgraded.classify_utils import classify
from evals.record import RecorderBase

logger = logging.getLogger(__name__)


class Sample(BaseModel):
    # This will typically correspond to a row in a HF dataset, although
    # in some cases a row may produce multiple samples.
    data: dict[str, Any]


class AudioTask(evals.Eval):
    DEFAULT_PROMPT = "You are a helpful assistant."

    def __init__(
        self,
        completion_fns: list[CompletionFn],
        dataset: str,
        text_only: bool = False,
        temperature: float = 0.7,
        max_tokens: int = 4096,
        *args,
        **kwargs,
    ):
        super().__init__(completion_fns, *args, **kwargs)
        assert len(completion_fns) == 1, "Audio tasks only support one completion fn"
        self.dataset = dataset
        self.text_only = text_only
        self.temperature = temperature
        self.max_tokens = max_tokens
        self._recorder = None

    @property
    def recorder(self):
        return self._recorder

    def eval_sample(self, sample: Sample, rng):
        assert isinstance(sample, Sample)
        prompt = self.build_prompt(sample, self.text_only)
        kwargs = self.get_completion_kwargs(sample)
        sampled = self.do_completion(prompt, **kwargs)
        return self.compute_metrics(sample, sampled)

    def run(self, recorder: RecorderBase):
        samples = self.load_dataset()
        self._recorder = recorder
        self.eval_all_samples(recorder, samples)
        return self.compute_corpus_metrics()

    def load_dataset(self):
        ds = load_hf_dataset(self.dataset).cast_column(
            "audio", Audio(sampling_rate=DEFAULT_SAMPLE_RATE)
        )
        return [Sample(data=row) for row in ds]

    def get_completion_kwargs(self, sample: Sample):
        return {}

    def do_completion(self, prompt, **kwargs):
        try:
            result = self.completion_fn(
                prompt=prompt,
                temperature=self.temperature,
                max_tokens=self.max_tokens,
                **kwargs,
            )
            sampled = result.get_completions()[0]
        except Exception as e:
            redact_audio_content(m["content"] for m in prompt)
            logging.info("Sampling failed!")
            logging.info(f"Prompt: {prompt}")
            logging.info(f"Error: {str(e)}")
            sampled = "ERROR: " + str(e)
        return sampled


<<<<<<< HEAD
class MatchAudioTask(AudioTask):
    def get_match_events(self):
        return self.recorder.get_events("match")
=======
    def _get_dataset(self) -> List[Sample]:
        parsed = urlparse(self.dataset)
        query = parse_qs(parsed.query)
        query = {k: v[0] for k, v in query.items()}
        dataset = load_dataset(parsed.netloc + parsed.path, **query, streaming=True).cast_column(
            "audio", Audio(sampling_rate=DEFAULT_SAMPLE_RATE)
        )
        if evals.eval._MAX_SAMPLES is not None:
            dataset = dataset.take(evals.eval._MAX_SAMPLES)
        return [self.load_sample(sample) for sample in dataset]
>>>>>>> cd8d0296

    def get_expected_values(self):
        return list(map(lambda e: e.data["expected"], self.get_match_events()))

    def get_sampled_values(self):
        return list(map(lambda e: e.data["sampled"], self.get_match_events()))

    def compute_corpus_metrics(self):
        return {"accuracy": evals.metrics.get_accuracy(self.get_match_events())}


class ModelGradedAudioTask(AudioTask):
    def __init__(
        self,
        completion_fns: list[CompletionFn],
        dataset: str,
        eval_completion_fn: CompletionFn,
        modelgraded_spec: str,
        modelgraded_spec_args: Optional[dict[str, dict[str, str]]] = None,
        *args,
        **kwargs,
    ):
        super().__init__(completion_fns, dataset, *args, **kwargs)
        self.eval_completion_fn = evals.registry.Registry().make_completion_fn(eval_completion_fn)
        self.eval_completion_kwargs = {"max_tokens": 1024}
        self.mg = self.registry.get_modelgraded_spec(modelgraded_spec)
        self.modelgraded_spec_args = modelgraded_spec_args or {}

    def compute_metrics(self, sample: Sample, sampled: str):
        completions = {"completion": sampled}
        test_sample = {"input": self.build_prompt(sample, text_only=True)}
        # TODO(juberti): this needs to call get_sample to get the GT answer...
        choice, info = classify(
            mg=self.mg,
            completion_fn=self.eval_completion_fn,
            completion_kwargs=self.eval_completion_kwargs,
            format_kwargs={**completions, **test_sample, **self.modelgraded_spec_args},
        )
        evals.record.record_metrics(choice=choice, score=info["score"])

    def compute_corpus_metrics(self):
        metrics = {}
        events = self.recorder.get_metrics()
        choices = [m["choice"] for m in events]
        counts = dict(Counter(choices))
        metrics.update({f"counts/{k}": v for k, v in counts.items()})
        scores = [m["score"] for m in events if m["score"] is not None]
        if scores:
            metrics["accuracy"] = sum(scores) / len(scores)
        return metrics


class Transcribe(MatchAudioTask):
    TASK_PROMPT = f"Repeat the following text in English: {AUDIO_PLACEHOLDER}"

    def build_prompt(self, sample: Sample, text_only: bool = False):
        input = sample.data["text"] if text_only else sample.data["audio"]
        return build_messages(self.DEFAULT_PROMPT, self.TASK_PROMPT, input)

    def compute_metrics(self, sample: Sample, sampled):
        expected = sample.data["text"]
        score = self._compute_wer(expected, sampled)
        evals.record.record_metrics(wer=score)
        match = score < 0.1
        evals.record.record_match(match, expected=expected, sampled=sampled, wer=score)
        return match

    def compute_corpus_metrics(self):
        metrics = super().compute_corpus_metrics()
        metrics["wer"] = self._compute_wer(self.get_expected_values(), self.get_sampled_values())
        return metrics

    def _compute_wer(self, expected, sampled):
        transform = jiwer.Compose(
            [
                jiwer.RemovePunctuation(),
                jiwer.ToLowerCase(),
                jiwer.RemoveWhiteSpace(replace_by_space=True),
                jiwer.Strip(),
                jiwer.ReduceToListOfListOfWords(),
            ]
        )
        output = jiwer.process_words(
            expected, sampled, reference_transform=transform, hypothesis_transform=transform
        )
        return output.wer


class Translate(MatchAudioTask):
    TASK_PROMPT = (
        f"Translate the following text into %s, without any explanation: {AUDIO_PLACEHOLDER}"
    )

    def __init__(
        self,
        completion_fns: list[CompletionFn],
        dataset: str,
        target_language: str,
        *args,
        **kwargs,
    ):
        super().__init__(completion_fns, dataset, *args, **kwargs)
        self.target_language = target_language
        self.bleu = BLEU(effective_order=True)

    def build_prompt(self, sample: Sample, text_only: bool = False):
        task_prompt = self.TASK_PROMPT % self.target_language
        input = sample.data["audio"] if text_only else sample.data["sentence"]
        return build_messages(self.DEFAULT_PROMPT, task_prompt, input)

    def compute_metrics(self, sample: Sample, sampled: str):
        expected = sample.data["sentence"]
        score = self.bleu.sentence_score(sampled, [expected]).score
        evals.record.record_metrics(sacrebleu_sentence_score=score)
        match = score > 30
        if score is not None:
            evals.record.record_match(
                match, expected=expected, sampled=sampled, sacrebleu_sentence_score=score
            )
        return match

<<<<<<< HEAD
    def compute_corpus_metrics(self):
        metrics = super().compute_corpus_metrics()
        sampled = self.get_sampled_values()
        refs = [[e] for e in self.get_expected_values()]
        metrics["sacrebleu_score"] = self.bleu.corpus_score(sampled, refs).score
        return metrics
=======
    def compute_corpus_metrics(self, events, expected: List[str], sampled: List[str]):
        refs = [[e for e in expected]]
        return {
            "accuracy": evals.metrics.get_accuracy(events),
            "sacrebleu_score": self.bleu.corpus_score(sampled, refs).score,
            "sacrebleu_sentence_score": sum(e.data["sacrebleu_sentence_score"] for e in events)
            / len(events),
        }
>>>>>>> cd8d0296


class SpokenER(MatchAudioTask):
    # Note, this is specific to the individual SpokenER dataset and a more general approach will be needed.
    EMOTIONS = [
        "anger",
        "joy",
        "neutral",
        "sadness",
    ]
    TASK_PROMPT = f"Respond in a single word which of these emotions ({', '.join(EMOTIONS)}) best matches the following: {AUDIO_PLACEHOLDER}"

    def build_prompt(self, sample: Sample, text_only: bool = False):
        transcript = ""  # TODO: Add transcript
        input = transcript if text_only else sample.data["audio"]
        return build_messages(self.DEFAULT_PROMPT, self.TASK_PROMPT, input)

    def compute_metrics(self, sample: Sample, sampled: str):
        expected = self.EMOTIONS[sample.data["label"]]
        normalized = sampled.strip().rstrip(string.punctuation).lower()
        match = normalized == expected
        evals.record.record_match(match, expected=expected, sampled=sampled)
        return match


class SpokenBoolQ(MatchAudioTask):
    TASK_PROMPT = f'Context:\n%s\n\nAnswer the following question with only the single word "True" or "False", and no additional explanation: {AUDIO_PLACEHOLDER}'

    def build_prompt(self, sample: Sample, text_only: bool = False):
        task_prompt = self.TASK_PROMPT % sample.data["passage"]
        input = sample.data["audio"] if text_only else sample.data["question"]
        return build_messages(self.DEFAULT_PROMPT, task_prompt, input)

    def compute_metrics(self, sample: Sample, sampled: str):
        expected = str(sample.data["answer"]).lower()
        normalized = sampled.strip().split()[0].rstrip(string.punctuation).lower()
        match = normalized == expected
        evals.record.record_match(match, expected=expected, sampled=sampled)
        return match


class SpokenQA(ModelGradedAudioTask):
    TASK_PROMPT = f"Context:\n%s\n\nAnswer the following question: {AUDIO_PLACEHOLDER}"

    def build_prompt(self, sample: Sample, text_only: bool = False):
        task_prompt = self.TASK_PROMPT % sample.data["context"]
        input = sample.data["question"] if text_only else sample.data["audio"]
        return build_messages(self.DEFAULT_PROMPT, task_prompt, input)

    def get_expected(self, sample: Sample):
        return (
            sample.data["answers"][0]["text"]
            if not sample.data["is_impossible"]
            else "the question is impossible to answer"
        )


class SpokenTools(MatchAudioTask):
    def load_dataset(self):
        # TODO: create samples for each user message in the row.
        ds = load_hf_dataset(self.dataset).cast_column(
            "user_message_audios", [Audio(sampling_rate=DEFAULT_SAMPLE_RATE)]
        )
        return [Sample(data=row) for row in ds]

    def build_prompt(self, sample: Sample, text_only: bool = False):
        # The FireFunction test data that we have doesn't have the right tool_call_ids, so
        # we need to fix them up here. We also need to remove tool_calls from prompts for
        # non-OpenAI solvers.
        messages = sample.data["messages"]
        last_tool_call_id = None
        for m in messages:
            if m["tool_calls"]:
                last_tool_call_id = m["tool_calls"][-1]["id"]
            elif m.get("tool_call_id") is not None and last_tool_call_id is not None:
                m["tool_call_id"] = last_tool_call_id
                last_tool_call_id = None
            elif not m.get("tool_calls"):
                del m["tool_calls"]
                del m["tool_call_id"]
        messages = messages[:2]
        if not text_only:
            audio = sample.data["user_message_audios"][0]["array"]
            messages[1]["content"] = make_audio_content(AUDIO_PLACEHOLDER, audio)
        return messages[:2]

    def get_completion_kwargs(self, sample: Sample):
        functions = json.loads(sample.data["functions"])
        tools = [{"type": "function", "function": f} for f in functions]
        return {"tools": tools}

    def compute_metrics(self, sample: Sample, sampled: str):
        expected = sample.data["messages"][2]
        score = self.score_tool_call(expected, sampled)
        match = score == 1
        evals.record.record_match(match, expected=expected, sampled=sampled, score=score)
        return match

    def score_tool_call(self, gt_message: Sample, sampled: List[Union[str, Dict[str, Any]]]) -> int:
        sampled_tool_call = isinstance(sampled, dict) and sampled.get("type") == "function"
        expected_tool_call = gt_message.get("tool_calls") is not None

        if sampled_tool_call != expected_tool_call:
            print(f"tool call mismatch: {sampled_tool_call} != {expected_tool_call}")
            print(f"sampled: {sampled}")
            return 0

        if not sampled_tool_call:
            # simply not using a tool call when none is needed is a correct response
            return 1

        # 0.333 for getting any tool call, 0.333 for the right function name, 0.333 for the right args
        sampled_func = sampled["function"]
        sampled_name = sampled_func["name"]
        sampled_args = json.loads(sampled_func["arguments"])
        gt_func = gt_message["tool_calls"][0]["function"]
        gt_name = gt_func["name"]
        gt_args = json.loads(gt_func["arguments"])
        raw_score = 1
        if sampled_name == gt_name:
            raw_score += 1
        else:
            print(f"Function name mismatch: {sampled_name} != {gt_name}")
        if sampled_args == gt_args:
            raw_score += 1
        else:
            print(f"Function arguments mismatch: {sampled_args} != {gt_args}")
        return raw_score / 3

    def compute_corpus_metrics(self):
        metrics = super().compute_corpus_metrics()
        events = self.get_match_events()
        metrics["score"] = sum(e.data["score"] for e in events) / len(events)
        return metrics<|MERGE_RESOLUTION|>--- conflicted
+++ resolved
@@ -71,7 +71,7 @@
         return self.compute_corpus_metrics()
 
     def load_dataset(self):
-        ds = load_hf_dataset(self.dataset).cast_column(
+        ds = load_hf_dataset(self.dataset, evals.eval._MAX_SAMPLES).cast_column(
             "audio", Audio(sampling_rate=DEFAULT_SAMPLE_RATE)
         )
         return [Sample(data=row) for row in ds]
@@ -97,22 +97,9 @@
         return sampled
 
 
-<<<<<<< HEAD
 class MatchAudioTask(AudioTask):
     def get_match_events(self):
         return self.recorder.get_events("match")
-=======
-    def _get_dataset(self) -> List[Sample]:
-        parsed = urlparse(self.dataset)
-        query = parse_qs(parsed.query)
-        query = {k: v[0] for k, v in query.items()}
-        dataset = load_dataset(parsed.netloc + parsed.path, **query, streaming=True).cast_column(
-            "audio", Audio(sampling_rate=DEFAULT_SAMPLE_RATE)
-        )
-        if evals.eval._MAX_SAMPLES is not None:
-            dataset = dataset.take(evals.eval._MAX_SAMPLES)
-        return [self.load_sample(sample) for sample in dataset]
->>>>>>> cd8d0296
 
     def get_expected_values(self):
         return list(map(lambda e: e.data["expected"], self.get_match_events()))
@@ -234,23 +221,16 @@
             )
         return match
 
-<<<<<<< HEAD
     def compute_corpus_metrics(self):
         metrics = super().compute_corpus_metrics()
+        events = self.get_match_events()
         sampled = self.get_sampled_values()
-        refs = [[e] for e in self.get_expected_values()]
+        refs = [[e for e in self.get_expected_values()]]
         metrics["sacrebleu_score"] = self.bleu.corpus_score(sampled, refs).score
+        metrics["sacrebleu_sentence_score"] = sum(
+            e.data["sacrebleu_sentence_score"] for e in events
+        ) / len(events)
         return metrics
-=======
-    def compute_corpus_metrics(self, events, expected: List[str], sampled: List[str]):
-        refs = [[e for e in expected]]
-        return {
-            "accuracy": evals.metrics.get_accuracy(events),
-            "sacrebleu_score": self.bleu.corpus_score(sampled, refs).score,
-            "sacrebleu_sentence_score": sum(e.data["sacrebleu_sentence_score"] for e in events)
-            / len(events),
-        }
->>>>>>> cd8d0296
 
 
 class SpokenER(MatchAudioTask):
