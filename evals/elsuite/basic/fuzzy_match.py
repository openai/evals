--- conflicted
+++ resolved
@@ -12,17 +12,13 @@
         completion_fns: list[CompletionFn],
         samples_jsonl: str,
         *args,
-        max_tokens: int = 16,  # was 500 before, but not used, whereas 16 was hardcoded in eval_sample(...)
-        preserve_punct: str = None,  # whitelist punctionation to be preserved through utils.normalize(...)
-        multiline: bool = None,  # Q: utils.normalize(...) will only compare the first line of content by default, is that well known?
+        max_tokens: int = 500,
         **kwargs,
     ):
         super().__init__(completion_fns, *args, **kwargs)
         assert len(completion_fns) == 1, "FuzzyMatch only supports one completion fn"
         self.max_tokens = max_tokens
         self.samples_jsonl = samples_jsonl
-        self.preserve_punct = preserve_punct
-        self.multiline = multiline
 
     def eval_sample(self, sample, rng):
         del rng
@@ -33,19 +29,11 @@
         result = self.completion_fn(
             prompt=prompt,
             temperature=0.0,  # Q: why are these hardcoded?
-<<<<<<< HEAD
-            max_tokens=self.max_tokens,
-=======
             max_tokens=100,
->>>>>>> 45672198
         )
         sampled = result.get_completions()[0]
 
-        normalize_kwargs = {"preserve_punct": self.preserve_punct, "multiline": self.multiline}
-        matches = [
-            utils.fuzzy_match(sampled, correct_answer, **normalize_kwargs)
-            for correct_answer in correct_answers
-        ]
+        matches = [utils.fuzzy_match(sampled, correct_answer) for correct_answer in correct_answers]
 
         evals.record.record_match(
             True in matches,
@@ -54,7 +42,7 @@
         )
         evals.record.record_metrics(
             accuracy=float(True in matches),
-            f1_score=utils.f1_score(sampled, correct_answers, **normalize_kwargs),
+            f1_score=utils.f1_score(sampled, correct_answers),
         )
 
     def run(self, recorder: RecorderBase):
