--- conflicted
+++ resolved
@@ -23,13 +23,7 @@
     def eval_sample(self, test_sample, rng):
         del rng
         prompt, correct_answers = test_sample["input"], test_sample["ideal"]
-<<<<<<< HEAD
-        generated_answer = evals.sample_freeform(
-            self.model_spec,
-            prompt,
-            temperature=0.0,
-            max_tokens=50,
-=======
+
         if not isinstance(correct_answers, list):
             correct_answers = [correct_answers]
 
@@ -37,7 +31,6 @@
             prompt=prompt,
             temperature=0.0,  # Q: why are these hardcoded?
             max_tokens=100,
->>>>>>> 849c2f89
         )
         sampled = result.get_completions()[0]
 
