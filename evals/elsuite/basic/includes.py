from typing import Any

import numpy as np

import evals
from evals.api import CompletionFn
import evals.metrics
from evals.api import CompletionFn
from evals.elsuite import utils


class Includes(evals.Eval):
    def __init__(
        self,
        completion_fns: list[CompletionFn],
        samples_jsonl: str,
        *args,
<<<<<<< HEAD
        max_tokens: int = 500,
        **kwargs,
    ):
        super().__init__(completion_fns, *args, **kwargs)
        assert len(completion_fns) == 1, "includes only supports one completion fn"
        self.max_tokens = max_tokens
=======
        **kwargs,
    ):
        super().__init__(completion_fns, *args, **kwargs)
>>>>>>> c9c14680
        self.samples_jsonl = samples_jsonl

    def eval_sample(self, sample: Any, *_):
        prompt = sample["input"]
        result = self.completion_fn(
            prompt=prompt,
<<<<<<< HEAD
            max_tokens=self.max_tokens,
=======
>>>>>>> c9c14680
        )
        sampled = result.get_completions()[0]

        includes_answer = any([utils.get_answer(sampled, ref) for ref in sample["ideal"]])
        evals.record.record_metrics(accuracy=float(includes_answer))
        return includes_answer

    def run(self, recorder):
        samples = self.get_samples()
        self.eval_all_samples(recorder, samples)
        events = recorder.get_scores("accuracy")
        return {
            "accuracy": np.mean(events),
        }<|MERGE_RESOLUTION|>--- conflicted
+++ resolved
@@ -15,28 +15,17 @@
         completion_fns: list[CompletionFn],
         samples_jsonl: str,
         *args,
-<<<<<<< HEAD
-        max_tokens: int = 500,
         **kwargs,
     ):
         super().__init__(completion_fns, *args, **kwargs)
         assert len(completion_fns) == 1, "includes only supports one completion fn"
         self.max_tokens = max_tokens
-=======
-        **kwargs,
-    ):
-        super().__init__(completion_fns, *args, **kwargs)
->>>>>>> c9c14680
         self.samples_jsonl = samples_jsonl
 
     def eval_sample(self, sample: Any, *_):
         prompt = sample["input"]
         result = self.completion_fn(
             prompt=prompt,
-<<<<<<< HEAD
-            max_tokens=self.max_tokens,
-=======
->>>>>>> c9c14680
         )
         sampled = result.get_completions()[0]
 
