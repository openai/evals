--- conflicted
+++ resolved
@@ -19,10 +19,7 @@
         **kwargs,
     ):
         super().__init__(completion_fns, *args, **kwargs)
-<<<<<<< HEAD
         assert len(completion_fns) == 1, "match only supports one completion fn"
-=======
->>>>>>> c9c14680
         self.max_tokens = max_tokens
         self.samples_jsonl = samples_jsonl
         self.num_few_shot = num_few_shot
@@ -45,11 +42,6 @@
             temperature=0.0,
         )
         sampled = result.get_completions()[0]
-<<<<<<< HEAD
-
-        evals.record.record_sampling(prompt=prompt, sampled=sampled)
-=======
->>>>>>> c9c14680
 
         return evals.record_and_check_match(
             prompt=prompt,
