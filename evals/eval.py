"""
This file defines the base class for evals.
"""
import abc
import asyncio
import concurrent.futures
import logging
import os
import random
from multiprocessing.pool import ThreadPool
from typing import Any, Awaitable, Callable, Dict, List, Optional, Tuple

from tqdm import tqdm

<<<<<<< HEAD
from .base import ModelSpec, ModelSpecs
=======
from evals.api import CompletionFn

from .data import get_jsonl
>>>>>>> 9ac64630
from .record import RecorderBase
from .registry import Registry

logger = logging.getLogger(__name__)


SHUFFLE_SEED = 123
_MAX_SAMPLES = None


def _index_samples(samples: List[Any]) -> List[Tuple[Any, int]]:
    """Shuffle `samples` and pair each sample with its index."""
    indices = list(range(len(samples)))
    random.Random(SHUFFLE_SEED).shuffle(indices)
    if _MAX_SAMPLES is not None:
        indices = indices[:_MAX_SAMPLES]
    logger.info(f"Evaluating {len(indices)} samples")
    work_items = [(samples[i], i) for i in indices]
    return work_items


def set_max_samples(max_samples: int):
    global _MAX_SAMPLES
    _MAX_SAMPLES = max_samples


class Eval(abc.ABC):
    """
    Evaluation classes generally should override two methods:
    `eval_sample`: Takes in a test sample and a random number generator and
        records the metrics of interest.
    `run`: Takes in a recorder and runs the evaluation. Generally, most `run`
        methods will follow this same pattern: loading the data, calling
        `eval_all_samples`, and aggregating the recorded results.
    """

    def __init__(
        self,
        completion_fns: list[CompletionFn],
        seed: int = 20220722,
        name: str = "no_name_eval.default",
        registry: Optional[Registry] = None,
<<<<<<< HEAD
=======
        samples_jsonl: Optional[str] = None,
>>>>>>> 9ac64630
    ):
        splits = name.split(".")
        if len(splits) < 2:
            raise ValueError(f"Eval name must at least have <base_eval>.<split>. Got name {name}")

        self.completion_fns = completion_fns
        self.seed = seed
        self.name = name
        self.registry = registry or Registry()
<<<<<<< HEAD
=======
        self.samples_jsonl = samples_jsonl
>>>>>>> 9ac64630

    def eval_sample(self, sample: Any, rng: random.Random):
        raise NotImplementedError()

    @property
    def completion_fn(self) -> CompletionFn:
        """Helper for more ergonomic access to a single CompletionFn."""
        return self.completion_fns[0]

    @abc.abstractmethod
    def run(self, recorder: RecorderBase) -> Dict[str, float]:
        """Run the evaluation with the corresponding recorder."""
        raise NotImplementedError()

    async def async_eval_all_samples(
        self,
        eval_fn: Callable[[Tuple[Any, int]], Awaitable[Tuple[int, Any]]],
        samples: List[Any],
        concurrency: int = 32,
        show_progress: bool = True,
        **_kwargs: Any,
    ):
        work_items = _index_samples(samples)
        semaphore = asyncio.Semaphore(concurrency)

        async def eval_fn_with_semaphore(args):
            async with semaphore:
                return await eval_fn(args)

        futures = [asyncio.ensure_future(eval_fn_with_semaphore(args)) for args in work_items]

        for future in tqdm(
            asyncio.as_completed(futures), total=len(samples), disable=not show_progress
        ):
            await future

    def eval_all_samples(
        self,
        recorder: RecorderBase,
        samples,
        show_progress=True,
        record_raw_sample=True,
        **_kwargs: Any,
    ):
        """
        Evaluate all provided samples in parallel.
        """
        work_items = _index_samples(samples)
        threads = int(os.environ.get("EVALS_THREADS", "10"))
        show_progress = bool(os.environ.get("EVALS_SHOW_EVAL_PROGRESS", show_progress))
        timeout = float(os.environ.get("EVALS_THREAD_TIMEOUT", "40"))

        def eval_sample(args):
            """
            Evaluate a single sample.
            """
            sample, idx = args
            base_name, split = self.name.split(".")[0:2]
            sample_id = f"{base_name}.{split}.{idx}"
            with recorder.as_default_recorder(sample_id):
                seed = f"{sample_id}:{self.seed}".encode("utf-8")
                rng = random.Random(seed)
                return idx, self.eval_sample(sample, rng)

        def worker_thread(args):
            """
            Worker thread for evaluating a single sample.
            """
            while True:
                executor = concurrent.futures.ThreadPoolExecutor(max_workers=1)
                future = executor.submit(eval_sample, args=args)
                try:
                    result = future.result(timeout=timeout)
                    return result
                except concurrent.futures.TimeoutError as e:
                    executor.shutdown(wait=False)

        with ThreadPool(threads) as pool:
            if os.environ.get("EVALS_SEQUENTIAL", "0") in {"1", "true", "yes"}:
                logger.info(f"Running in sequential mode!")
                iter = map(eval_sample, work_items)
            else:
                logger.info(f"Running in threaded mode with {threads} threads!")
                iter = pool.imap_unordered(worker_thread, work_items)
            idx_and_result = list(tqdm(iter, total=len(work_items), disable=not show_progress))
        return [r for _, r in sorted(idx_and_result)]

    def get_samples(self):
        if self.samples_jsonl is None:
            raise ValueError(
                "To use `get_samples`, you must provide a `samples_jsonl` path." "Got `None`."
            )

        return get_jsonl(self.samples_jsonl)<|MERGE_RESOLUTION|>--- conflicted
+++ resolved
@@ -12,13 +12,9 @@
 
 from tqdm import tqdm
 
-<<<<<<< HEAD
-from .base import ModelSpec, ModelSpecs
-=======
 from evals.api import CompletionFn
 
 from .data import get_jsonl
->>>>>>> 9ac64630
 from .record import RecorderBase
 from .registry import Registry
 
@@ -61,10 +57,7 @@
         seed: int = 20220722,
         name: str = "no_name_eval.default",
         registry: Optional[Registry] = None,
-<<<<<<< HEAD
-=======
         samples_jsonl: Optional[str] = None,
->>>>>>> 9ac64630
     ):
         splits = name.split(".")
         if len(splits) < 2:
@@ -74,10 +67,7 @@
         self.seed = seed
         self.name = name
         self.registry = registry or Registry()
-<<<<<<< HEAD
-=======
         self.samples_jsonl = samples_jsonl
->>>>>>> 9ac64630
 
     def eval_sample(self, sample: Any, rng: random.Random):
         raise NotImplementedError()
