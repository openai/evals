--- conflicted
+++ resolved
@@ -67,49 +67,6 @@
     def api_model_ids(self):
         return [m["id"] for m in openai.Model.list()["data"]]
 
-<<<<<<< HEAD
-    def make_completion_fn(self, url: str) -> CompletionFn:
-        """
-        Create a CompletionFn from a URL. The URL can be one of the following formats:
-        1. openai-model-id (e.g. "gpt-3.5-turbo")
-        2. a.b.c:Class?arg1=val1&arg2=val2
-        """
-        parsed = urlparse(url)
-
-        # If the URL is just a model ID, treat it as an OpenAI API model
-        if parsed.scheme == "":
-            model = parsed.path
-            if model == "dummy":
-                return DummyCompletionFn()
-
-            n_ctx = n_ctx_from_model_name(model)
-
-            CHAT_MODELS = {
-                "gpt-3.5-turbo",
-                "gpt-3.5-turbo-0301",
-                "gpt-4",
-                "gpt-4-0314",
-                "gpt-4-32k",
-                "gpt-4-32k-0314",
-            }
-
-            if model in CHAT_MODELS:
-                return OpenAIChatCompletionFn(model=model, n_ctx=n_ctx)
-            elif model in self.api_model_ids:
-                return OpenAICompletionFn(model=model, n_ctx=n_ctx)
-            else:
-                raise ValueError(f"Couldn't find OpenAI API model: {model}")
-
-        # Otherwise, use the class specified in the URL
-        cls = parsed.scheme + ":" + parsed.path
-        args = parse_qs(parsed.query)
-        for k, v in args.items():
-            if len(v) == 1:
-                args[k] = v[0]
-
-        instance = make_object(cls)(**args or {})
-        assert isinstance(instance, CompletionFn), f"{url} point to a CompletionFn"
-=======
     def make_completion_fn(self, name: str) -> CompletionFn:
         """
         Create a CompletionFn. The name can be one of the following formats:
@@ -143,7 +100,6 @@
 
         instance = make_object(spec.cls)(**spec.args or {})
         assert isinstance(instance, CompletionFn), f"{name} must be a CompletionFn"
->>>>>>> c9c14680
         return instance
 
     def get_class(self, spec: dict) -> Any:
