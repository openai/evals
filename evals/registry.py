"""
Functions to handle registration of evals. To add a new eval to the registry,
add an entry in one of the YAML files in the `../registry` dir.
By convention, every eval name should start with {base_eval}.{split}.
"""

<<<<<<< HEAD
=======
import copy
>>>>>>> 9ac64630
import difflib
import functools
import logging
import os
import re
from functools import cached_property
from pathlib import Path
from typing import Any, Iterator, Optional, Sequence, Type, Union

import openai
import yaml

from evals import OpenAIChatCompletionFn, OpenAICompletionFn
from evals.api import CompletionFn, DummyCompletionFn
from evals.base import BaseEvalSpec, CompletionFnSpec, EvalSetSpec, EvalSpec
from evals.elsuite.modelgraded.base import ModelGradedSpec
from evals.utils.misc import make_object

logger = logging.getLogger(__name__)

DEFAULT_PATHS = [Path(__file__).parents[0].resolve() / "registry", Path.home() / ".evals"]


def n_ctx_from_model_name(model_name: str) -> Optional[int]:
    """Returns n_ctx for a given API model name. Model list last updated 2023-03-14."""
    # note that for most models, the max tokens is n_ctx + 1
    DICT_OF_N_CTX_BY_MODEL_NAME_PREFIX: dict[str, int] = {
        "gpt-3.5-turbo-": 4096,
        "gpt-4-": 8192,
        "gpt-4-32k-": 32768,
    }
    DICT_OF_N_CTX_BY_MODEL_NAME: dict[str, int] = {
        "ada": 2048,
        "text-ada-001": 2048,
        "babbage": 2048,
        "text-babbage-001": 2048,
        "curie": 2048,
        "text-curie-001": 2048,
        "davinci": 2048,
        "text-davinci-001": 2048,
        "code-davinci-002": 8000,
        "text-davinci-002": 4096,
        "text-davinci-003": 4096,
        "gpt-3.5-turbo": 4096,
        "gpt-3.5-turbo-0301": 4096,
        "gpt-4": 8192,
        "gpt-4-0314": 8192,
        "gpt-4-32k": 32768,
        "gpt-4-32k-0314": 32768,
    }
    # first, look for a prefix match
    for model_prefix, n_ctx in DICT_OF_N_CTX_BY_MODEL_NAME_PREFIX.items():
        if model_name.startswith(model_prefix):
            return n_ctx
    # otherwise, look for an exact match and return None if not found
    return DICT_OF_N_CTX_BY_MODEL_NAME.get(model_name, None)


class Registry:
    def __init__(self, registry_paths: Sequence[Union[str, Path]] = DEFAULT_PATHS):
        self._registry_paths = [Path(p) if isinstance(p, str) else p for p in registry_paths]

    def add_registry_paths(self, paths: list[Union[str, Path]]):
        self._registry_paths.extend([Path(p) if isinstance(p, str) else p for p in paths])

    @cached_property
    def api_model_ids(self):
        return [m["id"] for m in openai.Model.list()["data"]]

    def make_completion_fn(self, name: str) -> CompletionFn:
        """
        Create a CompletionFn. The name can be one of the following formats:
        1. openai-model-id (e.g. "gpt-3.5-turbo")
        2. completion-fn-id (from the registry)
        """

        if name == "dummy":
            return DummyCompletionFn()

        n_ctx = n_ctx_from_model_name(name)

        CHAT_MODELS = {
            "gpt-3.5-turbo",
            "gpt-3.5-turbo-0301",
            "gpt-4",
            "gpt-4-0314",
            "gpt-4-32k",
            "gpt-4-32k-0314",
        }

        if name in CHAT_MODELS:
            return OpenAIChatCompletionFn(model=name, n_ctx=n_ctx)
        elif name in self.api_model_ids:
            return OpenAICompletionFn(model=name, n_ctx=n_ctx)

        # No match, so try to find a completion-fn-id in the registry
        spec = self.get_completion_fn(name)
        if spec is None:
            raise ValueError(f"Could not find CompletionFn in the registry with ID {name}")
        if spec.args is None:
            spec.args = {}
        
        spec.args["registry"] = self
        instance = make_object(spec.cls)(**spec.args or {})
        assert isinstance(instance, CompletionFn), f"{name} must be a CompletionFn"
        return instance

    def get_class(self, spec: dict) -> Any:
        return make_object(spec.cls, **(spec.args if spec.args else {}))

    def _dereference(self, name: str, d: dict, object: str, type: Type, **kwargs: dict) -> dict:
        if not name in d:
            logger.warning(
                (
                    f"{object} '{name}' not found. "
                    f"Closest matches: {difflib.get_close_matches(name, d.keys(), n=5)}"
                )
            )
            return None

        def get_alias():
            if isinstance(d[name], str):
                return d[name]
            if isinstance(d[name], dict) and "id" in d[name]:
                return d[name]["id"]
            return None

        logger.debug(f"Looking for {name}")
        while True:
            alias = get_alias()

            if alias is None:
                break
            name = alias

        spec = d[name]
        if kwargs:
            spec = copy.deepcopy(spec)
            spec.update(kwargs)

        try:
            return type(**spec)
        except TypeError as e:
            raise TypeError(f"Error while processing {object} '{name}': {e}")

    def get_modelgraded_spec(self, name: str, **kwargs: dict) -> dict[str, Any]:
        assert name in self._modelgraded_specs, (
            f"Modelgraded spec {name} not found. "
            f"Closest matches: {difflib.get_close_matches(name, self._modelgraded_specs.keys(), n=5)}"
        )
        return self._dereference(
            name, self._modelgraded_specs, "modelgraded spec", ModelGradedSpec, **kwargs
        )

    def get_completion_fn(self, name: str) -> CompletionFnSpec:
        return self._dereference(name, self._completion_fns, "completion_fn", CompletionFnSpec)

    def get_modelgraded_spec(self, name: str) -> dict[str, Any]:
        assert name in self._modelgraded_specs, (
            f"Modelgraded spec {name} not found. "
            f"Closest matches: {difflib.get_close_matches(name, self._modelgraded_specs.keys(), n=5)}"
        )
        return self._modelgraded_specs[name]

    def get_eval(self, name: str) -> EvalSpec:
        return self._dereference(name, self._evals, "eval", EvalSpec)

    def get_eval_set(self, name: str) -> EvalSetSpec:
        return self._dereference(name, self._eval_sets, "eval set", EvalSetSpec)

    def get_evals(self, patterns: Sequence[str]) -> Iterator[EvalSpec]:
        # valid patterns: hello, hello.dev*, hello.dev.*-v1
        def get_regexp(pattern):
            pattern = pattern.replace(".", "\\.")
            pattern = pattern.replace("*", ".*")
            return re.compile(f"^{pattern}$")

        regexps = list(map(get_regexp, patterns))
        for name in self._evals:
            # if any regexps match, return the name
            if any(map(lambda regexp: regexp.match(name), regexps)):
                yield self.get_eval(name)

    def get_base_evals(self) -> list[BaseEvalSpec]:
        base_evals = []
        for name, spec in self._evals.items():
            if name.count(".") == 0:
                base_evals.append(self.get_base_eval(name))
        return base_evals

    def get_base_eval(self, name: str) -> BaseEvalSpec:
        if not name in self._evals:
            return None

        spec_or_alias = self._evals[name]
        if isinstance(spec_or_alias, dict):
            spec = spec_or_alias
            try:
                return BaseEvalSpec(**spec)
            except TypeError as e:
                raise TypeError(f"Error while processing base eval {name}: {e}")

        alias = spec_or_alias
        return BaseEvalSpec(id=alias)

    def _process_file(self, registry, path):
        with open(path, "r") as f:
            d = yaml.safe_load(f)

        if d is None:
            # no entries in the file
            return

        for name, spec in d.items():
            assert name not in registry, f"duplicate entry: {name} from {path}"
            if isinstance(spec, dict):
                if "key" in spec:
                    raise ValueError(
                        f"key is a reserved keyword, but was used in {name} from {path}"
                    )
                if "group" in spec:
                    raise ValueError(
                        f"group is a reserved keyword, but was used in {name} from {path}"
                    )
                if "cls" in spec:
                    raise ValueError(
                        f"cls is a reserved keyword, but was used in {name} from {path}"
                    )

                spec["key"] = name
                spec["group"] = str(os.path.basename(path).split(".")[0])
                if "class" in spec:
                    spec["cls"] = spec["class"]
                    del spec["class"]
            registry[name] = spec

    def _process_directory(self, registry, path):
        files = Path(path).glob("*.yaml")
        for file in files:
            self._process_file(registry, file)

    def _load_registry(self, paths):
        """Load registry from a list of paths.

        Each path or yaml specifies a dictionary of name -> spec.
        """
        registry = {}
        for path in paths:
            logging.info(f"Loading registry from {path}")
            if os.path.exists(path):
                if os.path.isdir(path):
                    self._process_directory(registry, path)
                else:
                    self._process_file(registry, path)
        return registry

    @functools.cached_property
    def _completion_fns(self):
        return self._load_registry([p / "completion_fns" for p in self._registry_paths])

    @functools.cached_property
    def _eval_sets(self):
        return self._load_registry([p / "eval_sets" for p in self._registry_paths])

    @functools.cached_property
    def _evals(self):
        return self._load_registry([p / "evals" for p in self._registry_paths])

    @functools.cached_property
    def _modelgraded_specs(self):
        return self._load_registry([p / "modelgraded" for p in self._registry_paths])


registry = Registry()<|MERGE_RESOLUTION|>--- conflicted
+++ resolved
@@ -4,10 +4,7 @@
 By convention, every eval name should start with {base_eval}.{split}.
 """
 
-<<<<<<< HEAD
-=======
 import copy
->>>>>>> 9ac64630
 import difflib
 import functools
 import logging
@@ -165,13 +162,6 @@
     def get_completion_fn(self, name: str) -> CompletionFnSpec:
         return self._dereference(name, self._completion_fns, "completion_fn", CompletionFnSpec)
 
-    def get_modelgraded_spec(self, name: str) -> dict[str, Any]:
-        assert name in self._modelgraded_specs, (
-            f"Modelgraded spec {name} not found. "
-            f"Closest matches: {difflib.get_close_matches(name, self._modelgraded_specs.keys(), n=5)}"
-        )
-        return self._modelgraded_specs[name]
-
     def get_eval(self, name: str) -> EvalSpec:
         return self._dereference(name, self._evals, "eval", EvalSpec)
 
