"""
This file defines utilities for working with data and files of various types.
"""
import csv
import dataclasses
import gzip
import itertools
import json
import logging
import os
import urllib
from collections.abc import Iterator
from functools import partial
<<<<<<< HEAD
from pathlib import Path
from typing import Any, Sequence, Union
=======
from typing import Any, List, Optional, Sequence, Text, Union
>>>>>>> 4c1d2136

import blobfile as bf
import lz4.frame
import pydantic
import pyzstd

logger = logging.getLogger(__name__)


def gzip_open(filename: str, mode: str = "rb", openhook: Any = open) -> gzip.GzipFile:
    """Wrap the given openhook in gzip."""
    if mode and "b" not in mode:
        mode += "b"

    return gzip.GzipFile(fileobj=openhook(filename, mode), mode=mode)


def lz4_open(filename: str, mode: str = "rb", openhook: Any = open) -> lz4.frame.LZ4FrameFile:
    if mode and "b" not in mode:
        mode += "b"

    return lz4.frame.LZ4FrameFile(openhook(filename, mode), mode=mode)


def zstd_open(filename: str, mode: str = "rb", openhook: Any = open) -> pyzstd.ZstdFile:
    if mode and "b" not in mode:
        mode += "b"

    return pyzstd.ZstdFile(openhook(filename, mode), mode=mode)


def open_by_file_pattern(filename: str, mode: str = "r", **kwargs: Any) -> Any:
    """Can read/write to files on gcs/local with or without gzipping. If file
    is stored on gcs, streams with blobfile. Otherwise use vanilla python open. If
    filename endswith gz, then zip/unzip contents on the fly (note that gcs paths and
    gzip are compatible)"""
    open_fn = partial(bf.BlobFile, **kwargs)
    try:
        if filename.endswith(".gz"):
            return gzip_open(filename, openhook=open_fn, mode=mode)
        elif filename.endswith(".lz4"):
            return lz4_open(filename, openhook=open_fn, mode=mode)
        elif filename.endswith(".zst"):
            return zstd_open(filename, openhook=open_fn, mode=mode)
        else:
            scheme = urllib.parse.urlparse(filename).scheme
            if scheme == "" or scheme == "file":
                return open_fn(
                    os.path.join(
                        os.path.dirname(os.path.abspath(__file__)), "registry", "data", filename
                    ),
                    mode=mode,
                )
            else:
                return open_fn(filename, mode=mode)
    except Exception as e:
        raise RuntimeError(f"Failed to open: {filename}") from e


def _decode_json(line, path, line_number):
    try:
        return json.loads(line)
    except json.JSONDecodeError as e:
        custom_error_message = (
            f"Error parsing JSON on line {line_number}: {e.msg} at {path}:{line_number}:{e.colno}"
        )
        logger.error(custom_error_message)
        raise ValueError(custom_error_message) from None


def _get_jsonl_file(path):
    logger.info(f"Fetching {path}")
    with open_by_file_pattern(path, mode="r") as f:
        return [_decode_json(line, path, i + 1) for i, line in enumerate(f)]


def _get_json_file(path):
    logger.info(f"Fetching {path}")
    with open_by_file_pattern(path, mode="r") as f:
        return json.loads(f.read())


def _stream_jsonl_file(path) -> Iterator:
    logger.info(f"Streaming {path}")
    with bf.BlobFile(path, "r", streaming=True) as f:
        for line in f:
            yield json.loads(line)


def get_lines(path) -> list[dict]:
    """
    Get a list of lines from a file.
    """
    with open_by_file_pattern(path, mode="r") as f:
        return f.readlines()


def get_jsonl(path: str) -> list[dict]:
    """
    Extract json lines from the given path.
    If the path is a directory, look in subpaths recursively.

    Return all lines from all jsonl files as a single list.
    """
    if bf.isdir(path):
        result = []
        for filename in bf.listdir(path):
            if filename.endswith(".jsonl"):
                result += get_jsonl(os.path.join(path, filename))
        return result
    return _get_jsonl_file(path)


def get_jsonls(paths: Sequence[str], line_limit=None) -> list[dict]:
    return list(iter_jsonls(paths, line_limit))


def get_json(path) -> dict:
    if bf.isdir(path):
        raise ValueError("Path is a directory, only files are supported")
    return _get_json_file(path)


def iter_jsonls(paths: Union[str, list[str]], line_limit=None) -> Iterator[dict]:
    """
    For each path in the input, iterate over the jsonl files in that path.
    Look in subdirectories recursively.

    Use an iterator to conserve memory.
    """
    if type(paths) == str:
        paths = [paths]

    def _iter():
        for path in paths:
            if bf.isdir(path):
                for filename in bf.listdir(path):
                    if filename.endswith(".jsonl"):
                        yield from iter_jsonls([os.path.join(path, filename)])
            else:
                yield from _stream_jsonl_file(path)

    return itertools.islice(_iter(), line_limit)


def get_csv(path, fieldnames=None):
    with bf.BlobFile(path, "r", cache_dir="/tmp/bf_cache", streaming=False) as f:
        reader = csv.DictReader(f, fieldnames=fieldnames)
        return [row for row in reader]


def _to_py_types(o: Any, exclude_keys: List[Text]) -> Any:
    if isinstance(o, dict):
        return {
            k: _to_py_types(v, exclude_keys=exclude_keys) for k, v in o.items() if k not in exclude_keys}

    if isinstance(o, list):
<<<<<<< HEAD
        return [_to_py_types(v) for v in o]
    if isinstance(o, Path):
        return o.as_posix()
=======
        return [_to_py_types(v, exclude_keys=exclude_keys) for v in o]
>>>>>>> 4c1d2136

    if dataclasses.is_dataclass(o):
        return _to_py_types(dataclasses.asdict(o), exclude_keys=exclude_keys)

    # pydantic data classes
    if isinstance(o, pydantic.BaseModel):
        return {
            k: _to_py_types(v, exclude_keys=exclude_keys)
            for k, v in json.loads(o.json()).items()
            if k not in exclude_keys
        }

    return o


class EnhancedJSONEncoder(json.JSONEncoder):
    def __init__(self, exclude_keys: Optional[List[Text]]=None, **kwargs: Any):
        super().__init__(**kwargs)
        self.exclude_keys = exclude_keys if exclude_keys else []

    def default(self, o: Any) -> str:
        return _to_py_types(o, self.exclude_keys)


def jsondumps(o: Any, ensure_ascii: bool = False, **kwargs: Any) -> str:
    # The JSONEncoder class's .default method is only applied to dictionary values,
    # not keys. In order to exclude keys from the output of this jsondumps method
    # we need to exclude them outside the encoder.
    if isinstance(o, dict) and "exclude_keys" in kwargs:
        for key in kwargs["exclude_keys"]:
            del o[key]
    return json.dumps(o, cls=EnhancedJSONEncoder, ensure_ascii=ensure_ascii, **kwargs)


def jsondump(o: Any, fp: Any, ensure_ascii: bool = False, **kwargs: Any) -> None:
    json.dump(o, fp, cls=EnhancedJSONEncoder, ensure_ascii=ensure_ascii, **kwargs)


def jsonloads(s: str, **kwargs: Any) -> Any:
    return json.loads(s, **kwargs)


def jsonload(fp: Any, **kwargs: Any) -> Any:
    return json.load(fp, **kwargs)<|MERGE_RESOLUTION|>--- conflicted
+++ resolved
@@ -11,12 +11,8 @@
 import urllib
 from collections.abc import Iterator
 from functools import partial
-<<<<<<< HEAD
 from pathlib import Path
-from typing import Any, Sequence, Union
-=======
 from typing import Any, List, Optional, Sequence, Text, Union
->>>>>>> 4c1d2136
 
 import blobfile as bf
 import lz4.frame
@@ -66,7 +62,10 @@
             if scheme == "" or scheme == "file":
                 return open_fn(
                     os.path.join(
-                        os.path.dirname(os.path.abspath(__file__)), "registry", "data", filename
+                        os.path.dirname(os.path.abspath(__file__)),
+                        "registry",
+                        "data",
+                        filename,
                     ),
                     mode=mode,
                 )
@@ -171,16 +170,16 @@
 def _to_py_types(o: Any, exclude_keys: List[Text]) -> Any:
     if isinstance(o, dict):
         return {
-            k: _to_py_types(v, exclude_keys=exclude_keys) for k, v in o.items() if k not in exclude_keys}
+            k: _to_py_types(v, exclude_keys=exclude_keys)
+            for k, v in o.items()
+            if k not in exclude_keys
+        }
 
     if isinstance(o, list):
-<<<<<<< HEAD
-        return [_to_py_types(v) for v in o]
+        return [_to_py_types(v, exclude_keys=exclude_keys) for v in o]
+
     if isinstance(o, Path):
         return o.as_posix()
-=======
-        return [_to_py_types(v, exclude_keys=exclude_keys) for v in o]
->>>>>>> 4c1d2136
 
     if dataclasses.is_dataclass(o):
         return _to_py_types(dataclasses.asdict(o), exclude_keys=exclude_keys)
@@ -197,7 +196,7 @@
 
 
 class EnhancedJSONEncoder(json.JSONEncoder):
-    def __init__(self, exclude_keys: Optional[List[Text]]=None, **kwargs: Any):
+    def __init__(self, exclude_keys: Optional[List[Text]] = None, **kwargs: Any):
         super().__init__(**kwargs)
         self.exclude_keys = exclude_keys if exclude_keys else []
 
