--- conflicted
+++ resolved
@@ -132,11 +132,7 @@
 
     eval_class = registry.get_class(eval_spec)
     eval = eval_class(
-<<<<<<< HEAD
-        model_specs=model_specs,
-=======
         completion_fns=completion_fn_instances,
->>>>>>> 9ac64630
         seed=args.seed,
         name=eval_name,
         registry=registry,
