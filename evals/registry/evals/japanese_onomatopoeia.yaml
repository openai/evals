japanese_onomatopoeia:
  id: japanese_onomatopoeia.dev.v0
  metrics: [accuracy]

japanese_onomatopoeia.dev.v0:
  class: evals.elsuite.modelgraded.classify:ModelBasedClassify
  args:
<<<<<<< HEAD
    samples_jsonl: japanese_onomatopoeia/samples.jsonl
    modelgraded_spec: onomatopoeia
    modelgraded_spec_args:
      criteria: "correctness: Is the answer correct?"
=======
    samples_jsonl: Japanese_onomatopoeia/samples.jsonl
>>>>>>> 51aebc53
<|MERGE_RESOLUTION|>--- conflicted
+++ resolved
@@ -5,11 +5,7 @@
 japanese_onomatopoeia.dev.v0:
   class: evals.elsuite.modelgraded.classify:ModelBasedClassify
   args:
-<<<<<<< HEAD
-    samples_jsonl: japanese_onomatopoeia/samples.jsonl
+    samples_jsonl: Japanese_onomatopoeia/samples.jsonl
     modelgraded_spec: onomatopoeia
     modelgraded_spec_args:
-      criteria: "correctness: Is the answer correct?"
-=======
-    samples_jsonl: Japanese_onomatopoeia/samples.jsonl
->>>>>>> 51aebc53
+      criteria: "correctness: Is the answer correct?"