best:
  prompt: |-
    Which of the following {n} texts is best response to the following instruction?

    Instruction: {input}

    Responses:
    {completion}
<<<<<<< HEAD
  completion_sample_templates:
    completion: "{i}. {output}\n"
  choice_strings: from_n
  input_outputs:
    input: completion
=======
  choice_strings: from_n
  input_outputs:
    input: completion
  output_template: "{i}. {output}\n"
>>>>>>> 9ac64630
<|MERGE_RESOLUTION|>--- conflicted
+++ resolved
@@ -6,15 +6,7 @@
 
     Responses:
     {completion}
-<<<<<<< HEAD
-  completion_sample_templates:
-    completion: "{i}. {output}\n"
   choice_strings: from_n
   input_outputs:
     input: completion
-=======
-  choice_strings: from_n
-  input_outputs:
-    input: completion
-  output_template: "{i}. {output}\n"
->>>>>>> 9ac64630
+  output_template: "{i}. {output}\n"