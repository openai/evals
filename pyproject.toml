[project]
name = "evals"
version = "2.0.0.post1"
requires-python = ">=3.9"
readme = "README.md"
dependencies = [
    "mypy",
    "openai>=1.0.0",
    "tiktoken",
    "blobfile",
    "backoff",
    "numpy",
    "snowflake-connector-python[pandas]",
    "pandas",
    "datasets",
    "fire",
    "pydantic",
    "tqdm",
    "nltk",
    "filelock",
    "mock",
    "langdetect",
    'termcolor',
    "lz4",
    "pyzstd",
    "pyyaml",
    "sacrebleu",
    "matplotlib",
    "pytest",
    "langchain",
    "numexpr",
    "types-PyYAML",
    "spacy-universal-sentence-encoder",
    "jiwer",
    "seaborn",
    "statsmodels",
<<<<<<< HEAD
    "networkx",
=======
    "chess",
>>>>>>> 80ac60d9
]

[project.urls]
repository = "https://github.com/openai/evals"

[project.optional-dependencies]
formatters = [
    "black",
    "isort",
    "autoflake",
    "ruff"
]

[project.scripts]
oaieval = "evals.cli.oaieval:main"
oaievalset = "evals.cli.oaievalset:main"

[tool.setuptools]
packages = ["evals"]

[tool.ruff]
# Allow lines to be as long as 767 characters, this is currently the longest line
# TODO: This should be brought down in the future
line-length = 767<|MERGE_RESOLUTION|>--- conflicted
+++ resolved
@@ -34,11 +34,8 @@
     "jiwer",
     "seaborn",
     "statsmodels",
-<<<<<<< HEAD
     "networkx",
-=======
     "chess",
->>>>>>> 80ac60d9
 ]
 
 [project.urls]
