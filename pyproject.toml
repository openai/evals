--- conflicted
+++ resolved
@@ -35,10 +35,8 @@
     "jiwer",
     "seaborn",
     "statsmodels",
-<<<<<<< HEAD
     "torch",
     "dacite",
-=======
     "playwright==1.32.1",
     "evaluate",
     "aiolimiter",
@@ -47,7 +45,6 @@
     "docker",
     "gymnasium",
     "networkx",
->>>>>>> 5b84993b
     "chess",
 ]
 
