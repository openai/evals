--- conflicted
+++ resolved
@@ -34,12 +34,9 @@
     "jiwer",
     "seaborn",
     "statsmodels",
-<<<<<<< HEAD
     "gymnasium",
-=======
     "networkx",
     "chess",
->>>>>>> dfeaac4d
 ]
 
 [project.urls]
