--- conflicted
+++ resolved
@@ -34,11 +34,8 @@
     "jiwer",
     "seaborn",
     "statsmodels",
-<<<<<<< HEAD
     "torch",
-=======
     "chess",
->>>>>>> f72afb95
 ]
 
 [project.urls]
