[project]
name = "evals"
version = "2.0.0.post1"
requires-python = ">=3.9"
readme = "README.md"
dependencies = [
    "mypy",
    "openai>=1.0.0",
    "tiktoken",
    "blobfile",
    "backoff",
    "numpy",
    "snowflake-connector-python[pandas]",
    "pandas",
    "datasets",
    "fire",
    "pydantic",
    "tqdm",
    "types-tqdm",
    "nltk",
    "filelock",
    "mock",
    "langdetect",
    'termcolor',
    "lz4",
    "pyzstd",
    "pyyaml",
    "sacrebleu",
    "matplotlib",
    "pytest",
    "langchain",
    "numexpr",
    "types-PyYAML",
    "spacy-universal-sentence-encoder",
    "jiwer",
    "seaborn",
    "statsmodels",
<<<<<<< HEAD
    "playwright==1.32.1",
    "evaluate",
    "aiolimiter",
    "beartype==0.12.0",
    "flask",
=======
    "gymnasium",
    "networkx",
    "chess",
>>>>>>> ff994b5a
]

[project.urls]
repository = "https://github.com/openai/evals"

[project.optional-dependencies]
formatters = [
    "black",
    "isort",
    "autoflake",
    "ruff"
]

[project.scripts]
oaieval = "evals.cli.oaieval:main"
oaievalset = "evals.cli.oaievalset:main"

[tool.setuptools]
packages = ["evals"]

[tool.ruff]
# Allow lines to be as long as 767 characters, this is currently the longest line
# TODO: This should be brought down in the future
line-length = 767<|MERGE_RESOLUTION|>--- conflicted
+++ resolved
@@ -35,17 +35,14 @@
     "jiwer",
     "seaborn",
     "statsmodels",
-<<<<<<< HEAD
     "playwright==1.32.1",
     "evaluate",
     "aiolimiter",
     "beartype==0.12.0",
     "flask",
-=======
     "gymnasium",
     "networkx",
     "chess",
->>>>>>> ff994b5a
 ]
 
 [project.urls]
