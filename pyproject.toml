[project]
name = "evals"
<<<<<<< HEAD
version = "0.1.2"
=======
version = "0.1.1"
>>>>>>> fa192552
requires-python = ">=3.9"
dependencies = [
    "mypy",
    "openai >= 0.27.2",
    "tiktoken",
    "blobfile",
    "backoff",
    "numpy",
    "snowflake-connector-python[pandas]",
    "pandas",
    "pre-commit",
    "fire",
    "pydantic",
    "tqdm",
    "nltk",
    "filelock",
    "mock",
    "langdetect",
    'termcolor',
    "lz4",
    "pyzstd",
    "pyyaml",
    "sacrebleu",
    "matplotlib",
]

[project.scripts]
oaieval = "evals.cli.oaieval:main"
oaievalset = "evals.cli.oaievalset:main"<|MERGE_RESOLUTION|>--- conflicted
+++ resolved
@@ -1,10 +1,6 @@
 [project]
 name = "evals"
-<<<<<<< HEAD
 version = "0.1.2"
-=======
-version = "0.1.1"
->>>>>>> fa192552
 requires-python = ">=3.9"
 dependencies = [
     "mypy",
