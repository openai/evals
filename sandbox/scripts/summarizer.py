--- conflicted
+++ resolved
@@ -16,11 +16,7 @@
         print("Error: File not found. Please enter a valid API key config filename.")
 
 # Read the Excel file using pandas
-<<<<<<< HEAD
-file_path = '../docs/merged.xlsx'  # Replace this with the path to your Excel file
-=======
-file_path = '../merged/merged.xlsx'  # Replace this with the path to your Excel file
->>>>>>> 1df2eee2
+file_path = '../merged.xlsx'  # Replace this with the path to your Excel file
 df = pd.read_excel(file_path)
 
 # Convert the DataFrame into a list of dictionaries
