# Thank you for contributing an eval! ♥️

🚨 Please make sure your PR follows these guidelines, **failure to follow the guidelines below will result in the PR being closed automatically**. Note that even if the criteria are met, that does not guarantee the PR will be merged nor GPT-4 access be granted. 🚨

**PLEASE READ THIS**:

In order for a PR to be merged, it must fail on GPT-4. We are aware that right now, users do not have access, so you will not be able to tell if the eval fails or not. Please run your eval with GPT-3.5-Turbo, but keep in mind as we run the eval, if GPT-4 gets higher than 90% on the eval, we will likely reject it since GPT-4 is already capable of completing the task.

We plan to roll out a way for users submitting evals to see the eval performance on GPT-4 soon. Stay tuned! Until then, you will not be able to see the eval performance on GPT-4. **Starting April 10, the minimum eval count is 15 samples, we hope this makes it easier to create and contribute evals.**

Also, please note that we're using **Git LFS** for storing the JSON files, so please make sure that you move the JSON file to Git LFS before submitting a PR. Details on how to use Git LFS are available [here](https://git-lfs.com).

## Eval details 📑

### Eval name

[Insert Eval name here]

### Eval description

[Insert a short description of what your eval does here]

### What makes this a useful eval?

[Insert why this eval is worth including and any additional context]

## Criteria for a good eval ✅

Below are some of the criteria we look for in a good eval. In general, we are seeking cases where the model does not do a good job despite being capable of generating a good response (note that there are some things large language models cannot do, so those would not make good evals).

Your eval should be:

- [ ] Thematically consistent: The eval should be thematically consistent. We'd like to see a number of prompts all demonstrating some particular failure mode. For example, we can create an eval on cases where the model fails to reason about the physical world.
- [ ] Contains failures where a human can do the task, but either GPT-4 or GPT-3.5-Turbo could not.
- [ ] Includes good signal around what is the right behavior. This means either a correct answer for `Basic` evals or the `Fact` Model-graded eval, or an exhaustive rubric for evaluating answers for the `Criteria` Model-graded eval.
- [ ] **Include at least 15 high-quality examples.**

If there is anything else that makes your eval worth including, please document it below.

### Unique eval value

> Insert what makes your eval high quality that was not mentioned above. (Not required)

## Eval structure 🏗️

Your eval should

- [ ] Check that your data is in `evals/registry/data/{name}`
- [ ] Check that your YAML is registered at `evals/registry/evals/{name}.yaml`
- [ ] Ensure you have the right to use the data you submit via this eval

(For now, we will only be approving evals that use one of the existing eval classes. You may still write custom eval classes for your own cases, and we may consider merging them in the future.)

## Final checklist 👀

### Submission agreement

By contributing to Evals, you are agreeing to make your evaluation logic and data under the same MIT license as this repository. You must have adequate rights to upload any data used in an Eval. OpenAI reserves the right to use this data in future service improvements to our product. Contributions to OpenAI Evals will be subject to our usual Usage Policies (<https://platform.openai.com/docs/usage-policies>).

- [ ] I agree that my submission will be made available under an MIT license and complies with OpenAI's usage policies.

### Email address validation

If your submission is accepted, we will be granting GPT-4 access to a limited number of contributors. Access will be given to the email address associated with the commits on the merged pull request.

- [ ] I acknowledge that GPT-4 access will only be granted, if applicable, to the email address used for my merged pull request.

### Limited availability acknowledgment

We know that you might be excited to contribute to OpenAI's mission, help improve our models, and gain access to GPT-4. However, due to the requirements mentioned above and the high volume of submissions, we will not be able to accept all submissions and thus not grant everyone who opens a PR GPT-4 access. We know this is disappointing, but we hope to set the right expectation before you open this PR.

- [ ] I understand that opening a PR, even if it meets the requirements above, does not guarantee the PR will be merged nor GPT-4 access be granted.

### Submit eval

- [ ] I have filled out all required fields of this form
- [ ] I have used **Git LFS** for the Eval JSON data
<<<<<<< HEAD
- [ ] (Ignore if not submitting code) I have run `pip install pre-commit; pre-commit install` and have verified that `black`, `isort`, `autoflake` and `ruff` are running when I commit and push
=======
- [ ] (Ignore if not submitting code) I have run `pip install pre-commit; pre-commit install` and have verified that `mypy`, `black`, `isort`, and `autoflake` are running when I commit and push
>>>>>>> b9599c8d

Failure to fill out all required fields will result in the PR being closed.

### Eval JSON data

Since we are using Git LFS, we are asking eval submitters to add in as many Eval Samples (at least 5) from their contribution here:

<details>
  <summary>View evals in JSON</summary>

  ### Eval
  ```jsonl
  INSERT_EVAL_HERE
  ```
</details><|MERGE_RESOLUTION|>--- conflicted
+++ resolved
@@ -75,11 +75,7 @@
 
 - [ ] I have filled out all required fields of this form
 - [ ] I have used **Git LFS** for the Eval JSON data
-<<<<<<< HEAD
-- [ ] (Ignore if not submitting code) I have run `pip install pre-commit; pre-commit install` and have verified that `black`, `isort`, `autoflake` and `ruff` are running when I commit and push
-=======
-- [ ] (Ignore if not submitting code) I have run `pip install pre-commit; pre-commit install` and have verified that `mypy`, `black`, `isort`, and `autoflake` are running when I commit and push
->>>>>>> b9599c8d
+- [ ] (Ignore if not submitting code) I have run `pip install pre-commit; pre-commit install` and have verified that `mypy`, `black`, `isort`, `autoflake` and `ruff` are running when I commit and push
 
 Failure to fill out all required fields will result in the PR being closed.
 
