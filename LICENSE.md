--- conflicted
+++ resolved
@@ -91,15 +91,6 @@
         - **License**: Public Domain
         - **Source**: https://repository.uclawsf.edu/ca_ballot_props/
 
-<<<<<<< HEAD
-#### Already Said That
-
-- **Location**: evals/registry/data/already_said_that
-- **Components**:
-    - **WordNet**:
-        - **License**: WordNet License: https://wordnet.princeton.edu/license-and-commercial-use
-        - **Source**: https://wordnet.princeton.edu/
-=======
 #### Sandbagging
 - **Location**: evals/registry/data/sandbagging
 - **Components**:
@@ -117,6 +108,12 @@
         - **License**: Creative Commons Attribution 4.0 International: https://creativecommons.org/licenses/by/4.0/
         - **Source**: https://allenai.org/data/socialiqa
           
->>>>>>> 11c30b22
+#### Already Said That
+
+- **Location**: evals/registry/data/already_said_that
+- **Components**:
+    - **WordNet**:
+        - **License**: WordNet License: https://wordnet.princeton.edu/license-and-commercial-use
+        - **Source**: https://wordnet.princeton.edu/
 
 Please note: While efforts have been made to accurately represent the licenses associated with each dataset, users should consult the original source of the dataset to ensure compliance with any licensing terms and conditions.