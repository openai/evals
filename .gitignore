__pycache__/
evals.egg-info/
<<<<<<< HEAD
.ipynb_checkpoints
=======

# MacOS folder metadata
.DS_Store
>>>>>>> 14812f71
.vscode/<|MERGE_RESOLUTION|>--- conflicted
+++ resolved
@@ -1,10 +1,9 @@
 __pycache__/
 evals.egg-info/
-<<<<<<< HEAD
-.ipynb_checkpoints
-=======
 
 # MacOS folder metadata
 .DS_Store
->>>>>>> 14812f71
-.vscode/+.vscode/
+
+# Jupyter Notebook checkpoints
+.ipynb_checkpoints