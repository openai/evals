__pycache__/
evals.egg-info/
<<<<<<< HEAD

.venv
.vscode
=======
.vscode/
>>>>>>> f118fca3
<|MERGE_RESOLUTION|>--- conflicted
+++ resolved
@@ -1,9 +1,5 @@
 __pycache__/
 evals.egg-info/
-<<<<<<< HEAD
 
+.vscode/
 .venv
-.vscode
-=======
-.vscode/
->>>>>>> f118fca3
