__pycache__/
evals.egg-info/
<<<<<<< HEAD
*.code-workspace
venv/
=======

# MacOS folder metadata
.DS_Store
>>>>>>> 5b22ac77
.vscode/<|MERGE_RESOLUTION|>--- conflicted
+++ resolved
@@ -1,11 +1,6 @@
 __pycache__/
 evals.egg-info/
-<<<<<<< HEAD
 *.code-workspace
+.DS_Store
 venv/
-=======
-
-# MacOS folder metadata
-.DS_Store
->>>>>>> 5b22ac77
 .vscode/